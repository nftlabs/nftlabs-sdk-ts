{
  "name": "@3rdweb/sdk",
  "version": "2.0.0-26",
  "description": "The main thirdweb SDK.",
  "repository": {
    "type": "git",
    "url": "git+https://github.com/nftlabs/nftlabs-sdk-ts.git"
  },
  "license": "Apache-2.0",
  "source": "src/index.ts",
  "main": "dist/index.js",
  "types": "dist/index.d.ts",
  "module": "dist/index.mjs",
  "files": [
    "src/",
    "dist/"
  ],
  "sideEffects": false,
  "scripts": {
    "dev": "tsdx watch",
    "build:lib": "tsup --env.NODE_ENV production --minify --dts --format esm,cjs",
    "format": "prettier src/ --write",
    "prepublishOnly": "yarn lint",
    "lint": "eslint src/",
    "fix": "eslint src/ --fix",
    "generate-types": "tsc",
    "extract-api": "api-extractor run --local",
    "full-build": "yarn build:lib && yarn extract-api",
    "generate-md-docs": "yarn api-documenter markdown -i ./temp -o ./docs",
    "generate-docs": "yarn full-build && yarn generate-md-docs",
    "generate-snippets": "node ./scripts/generate-snippets.mjs",
    "build": "yarn generate-docs && yarn generate-snippets",
    "test": "echo \"\nUse 'yarn run test:all' to run all tests\nPass a test file pattern from ./test to run\n\n\t$ yarn run test test/pack.test.ts\" && ts-mocha -t 120000 -r esm -p tsconfig.testing.json",
    "test:all": "ts-mocha -t 120000 -r esm -p tsconfig.testing.json './test/**/*.test.ts'"
  },
  "devDependencies": {
    "@ethersproject/abi": "^5.4.1",
    "@microsoft/api-documenter": "^7.13.53",
    "@microsoft/api-extractor": "^7.18.10",
    "@microsoft/tsdoc": "^0.13.2",
    "@nomiclabs/hardhat-ethers": "^2.0.3",
    "@swc/core": "^1.2.133",
    "@types/chai": "^4.2.22",
    "@types/deep-equal": "^1.0.1",
    "@types/deep-equal-in-any-order": "^1.0.1",
    "@types/expect": "^24.3.0",
    "@types/form-data": "^2.5.0",
    "@types/lodash.isequal": "^4.5.5",
    "@types/mocha": "^9.0.0",
    "@types/node": "^16.11.7",
    "@types/node-fetch": "^2",
    "@types/uuid": "^8.3.3",
    "@typescript-eslint/eslint-plugin": "^5.2.0",
    "@typescript-eslint/parser": "^5.2.0",
    "chai": "^4.3.4",
    "deep-equal-in-any-order": "^1.1.15",
    "eslint": "7.32.0",
    "eslint-config-prettier": "^8.3.0",
    "eslint-plugin-import": "^2.24.2",
    "eslint-plugin-inclusive-language": "^2.1.1",
    "eslint-plugin-prettier": "^4.0.0",
    "eslint-plugin-tsdoc": "^0.2.14",
    "esm": "^3.2.25",
    "ethers": "^5.5.2",
    "hardhat": "^2.7.1",
    "merkletreejs": "^0.2.24",
    "mocha": "^9.1.3",
    "node-fetch": "^2.6.5",
    "prettier": "^2.4.1",
    "ts-enum-util": "^4.0.2",
    "ts-mocha": "^9.0.0",
    "ts-toolbelt": "^9.6.0",
    "tsup": "^5.11.11",
    "typescript": "^4.4.3"
  },
  "peerDependencies": {
    "ethers": "^5"
  },
  "dependencies": {
<<<<<<< HEAD
    "@3rdweb/contracts": "^2.0.1-38",
=======
    "@3rdweb/contracts": "2.0.1-36",
>>>>>>> 81d34d40
    "@ethersproject/bignumber": "^5.5.0",
    "@ethersproject/bytes": "^5.4.0",
    "@ethersproject/constants": "^5.5.0",
    "@ethersproject/contracts": "^5.5.0",
    "@ethersproject/providers": "^5.5.0",
    "@ethersproject/units": "^5.5.0",
    "@web-std/file": "^3.0.0",
    "deep-equal": "^2.0.5",
    "eventemitter2": "^6.4.5",
    "form-data": "^4.0.0",
    "keccak256": "^1.0.6",
    "tiny-invariant": "^1.2.0",
    "uuid": "^8.3.2",
    "zod": "^3.11.6"
  },
  "resolutions": {
    "nanoid": "^3.1.31"
  },
  "bugs": {
    "url": "https://github.com/nftlabs/nftlabs-sdk-ts/issues"
  },
  "homepage": "https://github.com/nftlabs/nftlabs-sdk-ts#readme",
  "author": "NFTLabs",
  "tsup": {
    "entry": [
      "src/index.ts"
    ],
    "splitting": false,
    "sourcemap": true,
    "clean": true
  }
}<|MERGE_RESOLUTION|>--- conflicted
+++ resolved
@@ -77,11 +77,7 @@
     "ethers": "^5"
   },
   "dependencies": {
-<<<<<<< HEAD
     "@3rdweb/contracts": "^2.0.1-38",
-=======
-    "@3rdweb/contracts": "2.0.1-36",
->>>>>>> 81d34d40
     "@ethersproject/bignumber": "^5.5.0",
     "@ethersproject/bytes": "^5.4.0",
     "@ethersproject/constants": "^5.5.0",
