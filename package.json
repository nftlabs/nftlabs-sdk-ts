{
  "name": "@3rdweb/sdk",
<<<<<<< HEAD
  "version": "1.18.0-0",
=======
  "version": "1.17.6",
>>>>>>> b933d2e3
  "description": "The main thirdweb SDK.",
  "repository": {
    "type": "git",
    "url": "git+https://github.com/nftlabs/nftlabs-sdk-ts.git"
  },
  "license": "MIT",
  "source": "src/index.ts",
  "main": "dist/index.js",
  "types": "dist/index.d.ts",
  "module": "dist/sdk.esm.js",
  "files": [
    "src/",
    "dist/"
  ],
  "sideEffects": false,
  "scripts": {
    "build:tsdx": "tsdx build",
    "format": "prettier src/ --write",
    "prepublishOnly": "yarn lint",
    "lint": "eslint src/",
    "fix": "eslint src/ --fix",
    "generate-types": "tsc",
    "extract-api": "api-extractor run --local",
    "full-build": "yarn build:tsdx && yarn extract-api",
    "generate-md-docs": "yarn api-documenter markdown -i ./temp -o ./docs",
    "generate-docs": "yarn full-build && yarn generate-md-docs",
    "build": "yarn generate-docs",
    "test": "ts-mocha -t 120000 -r esm -p tsconfig.testing.json test/**/*.ts"
  },
  "devDependencies": {
    "@ethersproject/abi": "^5.4.1",
    "@microsoft/api-documenter": "^7.13.53",
    "@microsoft/api-extractor": "^7.18.10",
    "@types/chai": "^4.2.22",
    "@types/expect": "^24.3.0",
    "@types/form-data": "^2.5.0",
    "@types/mocha": "^9.0.0",
    "@types/node": "^16.11.7",
    "@types/node-fetch": "^2",
    "@typescript-eslint/eslint-plugin": "^5.2.0",
    "@typescript-eslint/parser": "^5.2.0",
    "chai": "^4.3.4",
    "eslint": "7.32.0",
    "eslint-config-prettier": "^8.3.0",
    "eslint-plugin-import": "^2.24.2",
    "eslint-plugin-inclusive-language": "^2.1.1",
    "eslint-plugin-prettier": "^4.0.0",
    "eslint-plugin-tsdoc": "^0.2.14",
    "esm": "^3.2.25",
    "ethers": "^5.4.7",
    "mocha": "^9.1.3",
    "prettier": "^2.4.1",
    "ts-mocha": "^8.0.0",
    "ts-toolbelt": "^9.6.0",
    "tsdx": "^0.14.1",
    "tslib": "^2.3.1",
    "typescript": "^4.4.3"
  },
  "peerDependencies": {
    "ethers": "^5.4.6"
  },
  "dependencies": {
    "@3rdweb/contracts": "^1.13.1",
    "@ethersproject/bignumber": "^5.5.0",
    "@ethersproject/bytes": "^5.4.0",
    "@ethersproject/constants": "^5.5.0",
    "@ethersproject/contracts": "^5.5.0",
    "@ethersproject/keccak256": "^5.5.0",
    "@ethersproject/providers": "^5.5.0",
    "@ethersproject/units": "^5.5.0",
    "form-data": "^4.0.0",
    "json2typescript": "^1.5.0-rc.0",
    "node-fetch": "^2.6.5",
    "ts-enum-util": "^4.0.2"
  },
  "resolutions": {
    "typescript": "^4.4.3",
    "ansi-regex": "^5.0.1",
    "set-value": "^4.0.1",
    "node-notifier": "^8.0.1",
    "validator": "^13.7.0 "
  },
  "bugs": {
    "url": "https://github.com/nftlabs/nftlabs-sdk-ts/issues"
  },
  "homepage": "https://github.com/nftlabs/nftlabs-sdk-ts#readme",
  "author": "NFTLabs"
}<|MERGE_RESOLUTION|>--- conflicted
+++ resolved
@@ -1,10 +1,6 @@
 {
   "name": "@3rdweb/sdk",
-<<<<<<< HEAD
   "version": "1.18.0-0",
-=======
-  "version": "1.17.6",
->>>>>>> b933d2e3
   "description": "The main thirdweb SDK.",
   "repository": {
     "type": "git",
