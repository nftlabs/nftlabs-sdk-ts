{
  "name": "@3rdweb/sdk",
<<<<<<< HEAD
  "version": "1.17.6-0",
=======
  "version": "1.19.1",
>>>>>>> ee7b9206
  "description": "The main thirdweb SDK.",
  "repository": {
    "type": "git",
    "url": "git+https://github.com/nftlabs/nftlabs-sdk-ts.git"
  },
  "license": "MIT",
  "source": "src/index.ts",
  "main": "dist/index.js",
  "types": "dist/index.d.ts",
  "module": "dist/sdk.esm.js",
  "files": [
    "src/",
    "dist/"
  ],
  "sideEffects": false,
  "scripts": {
    "build:tsdx": "tsdx build",
    "format": "prettier src/ --write",
    "prepublishOnly": "yarn lint",
    "lint": "eslint src/",
    "fix": "eslint src/ --fix",
    "generate-types": "tsc",
    "extract-api": "api-extractor run --local",
    "full-build": "yarn build:tsdx && yarn extract-api",
    "generate-md-docs": "yarn api-documenter markdown -i ./temp -o ./docs",
    "generate-docs": "yarn full-build && yarn generate-md-docs",
    "build": "yarn generate-docs",
    "test": "ts-mocha -t 120000 -r esm -p tsconfig.testing.json test/**/*.ts"
  },
  "devDependencies": {
    "@ethersproject/abi": "^5.4.1",
    "@microsoft/api-documenter": "^7.13.53",
    "@microsoft/api-extractor": "^7.18.10",
    "@types/chai": "^4.2.22",
    "@types/expect": "^24.3.0",
    "@types/form-data": "^2.5.0",
    "@types/mocha": "^9.0.0",
    "@types/node": "^16.11.7",
    "@types/node-fetch": "^2",
    "@typescript-eslint/eslint-plugin": "^5.2.0",
    "@typescript-eslint/parser": "^5.2.0",
    "chai": "^4.3.4",
    "eslint": "7.32.0",
    "eslint-config-prettier": "^8.3.0",
    "eslint-plugin-import": "^2.24.2",
    "eslint-plugin-inclusive-language": "^2.1.1",
    "eslint-plugin-prettier": "^4.0.0",
    "eslint-plugin-tsdoc": "^0.2.14",
    "esm": "^3.2.25",
    "ethers": "^5.4.7",
    "mocha": "^9.1.3",
    "prettier": "^2.4.1",
    "ts-mocha": "^8.0.0",
    "ts-toolbelt": "^9.6.0",
    "tsdx": "^0.14.1",
    "tslib": "^2.3.1",
    "typescript": "^4.4.3"
  },
  "peerDependencies": {
    "ethers": "^5.4.6"
  },
  "dependencies": {
    "@3rdweb/contracts": "^1.13.1",
    "@ethersproject/bignumber": "^5.5.0",
    "@ethersproject/bytes": "^5.4.0",
    "@ethersproject/constants": "^5.5.0",
    "@ethersproject/contracts": "^5.5.0",
    "@ethersproject/keccak256": "^5.5.0",
    "@ethersproject/providers": "^5.5.0",
    "@ethersproject/units": "^5.5.0",
    "eth-permit": "^0.2.1",
    "form-data": "^4.0.0",
    "json2typescript": "^1.5.0-rc.0",
    "node-fetch": "^2.6.5",
    "ts-enum-util": "^4.0.2"
  },
  "resolutions": {
    "typescript": "^4.4.3",
    "ansi-regex": "^5.0.1",
    "set-value": "^4.0.1",
    "node-notifier": "^8.0.1",
    "validator": "^13.7.0 "
  },
  "bugs": {
    "url": "https://github.com/nftlabs/nftlabs-sdk-ts/issues"
  },
  "homepage": "https://github.com/nftlabs/nftlabs-sdk-ts#readme",
  "author": "NFTLabs"
}<|MERGE_RESOLUTION|>--- conflicted
+++ resolved
@@ -1,10 +1,6 @@
 {
   "name": "@3rdweb/sdk",
-<<<<<<< HEAD
-  "version": "1.17.6-0",
-=======
   "version": "1.19.1",
->>>>>>> ee7b9206
   "description": "The main thirdweb SDK.",
   "repository": {
     "type": "git",
