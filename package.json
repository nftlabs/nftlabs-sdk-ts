{
  "name": "@thirdweb-dev/sdk",
  "version": "2.3.14",
  "description": "The main thirdweb SDK.",
  "repository": {
    "type": "git",
    "url": "git+https://github.com/thirdweb-dev/typescript-sdk.git"
  },
  "license": "Apache-2.0",
  "types": "dist/src/index.d.ts",
  "main": "dist/node/index.js",
  "module": "dist/node/index.mjs",
  "browser": "dist/browser/index.js",
  "unpkg": "dist/browser/index.global.js",
  "exports": {
    ".": {
      "node": {
        "types": "./dist/node/index.d.ts",
        "import": "./dist/node/index.mjs",
        "module": "./dist/node/index.mjs",
        "require": "./dist/node/index.js",
        "default": "./dist/node/index.js"
      },
      "types": "./dist/browser/index.d.ts",
      "default": "./dist/browser/index.mjs"
    },
    "./dist/browser": {
      "types": "./dist/browser/index.d.ts",
      "import": "./dist/browser/index.mjs",
      "module": "./dist/browser/index.mjs",
      "require": "./dist/browser/index.js",
      "default": "./dist/browser/index.js"
    },
    "./dist/node": {
      "types": "./dist/node/index.d.ts",
      "import": "./dist/node/index.mjs",
      "module": "./dist/node/index.mjs",
      "require": "./dist/node/index.js",
      "default": "./dist/node/index.js"
    },
    "./package.json": "./package.json"
  },
  "files": [
    "dist/**/*"
  ],
  "sideEffects": false,
  "scripts": {
    "clean": "rm -rf dist/",
    "dev": "tsdx watch",
    "build:lib": "rm -rf ./dist && tsup && yarn generate-types && node ./scripts/create-proxy-dts.mjs",
    "format": "prettier src/ --write",
    "prepublishOnly": "yarn lint && yarn build",
    "lint": "eslint src/",
    "fix": "eslint src/ --fix",
    "generate-types": "tsc",
    "typechain": "rm -rf ./typechain && typechain --target ethers-v5 --out-dir typechain './node_modules/@thirdweb-dev/contracts/abi/*.json'",
    "extract-abi": "node ./scripts/extract-abis.mjs",
    "extract-api": "api-extractor run --local",
    "full-build": "yarn typechain && yarn extract-abi && yarn build:lib && yarn extract-api",
    "generate-md-docs": "yarn api-documenter markdown -i ./temp -o ./docs",
    "generate-docs": "yarn full-build && yarn generate-md-docs",
    "generate-snippets": "node ./scripts/generate-snippets.mjs && node ./scripts/generate-feature-snippets.mjs",
    "build": "yarn clean && yarn generate-docs && yarn generate-snippets",
    "test": "echo \"\nUse 'yarn run test:all' to run all tests\nPass a test file pattern from ./test to run\n\n\t$ yarn run test test/pack.test.ts\" && ts-mocha --paths -t 120000 -r esm -p tsconfig.testing.json",
    "test:all": "ts-mocha --parallel --paths -t 120000 -r esm -p tsconfig.testing.json './test/**/*.test.ts'"
  },
  "devDependencies": {
    "@esbuild-plugins/node-modules-polyfill": "^0.1.4",
    "@microsoft/api-documenter": "^7.13.53",
    "@microsoft/api-extractor": "^7.18.10",
    "@microsoft/tsdoc": "^0.14.1",
    "@nomiclabs/hardhat-ethers": "2.0.5",
    "@swc/core": "^1.2.177",
    "@typechain/ethers-v5": "^10.0.0",
    "@types/chai": "^4.3.1",
    "@types/deep-equal-in-any-order": "^1.0.1",
    "@types/expect": "^24.3.0",
    "@types/mocha": "^9.1.1",
    "@types/node": "^17.0.0",
    "@types/uuid": "^8.3.3",
    "@typescript-eslint/eslint-plugin": "^5.2.0",
    "@typescript-eslint/parser": "^5.2.0",
    "chai": "^4.3.6",
    "deep-equal-in-any-order": "^1.1.18",
    "eslint": "^8",
    "eslint-config-prettier": "^8.3.0",
    "eslint-plugin-import": "^2.24.2",
    "eslint-plugin-inclusive-language": "^2.1.1",
    "eslint-plugin-prettier": "^4.0.0",
    "eslint-plugin-tsdoc": "^0.2.14",
    "esm": "^3.2.25",
    "ethers": "^5.6.2",
    "hardhat": "2.9.3",
    "merkletreejs": "^0.2.24",
    "mocha": "^10.0.0",
    "node-stdlib-browser": "^1.2.0",
    "prettier": "^2.4.1",
    "ts-mocha": "^10.0.0",
    "ts-node": "^10.7.0",
    "tsup": "^6.0.1",
    "typechain": "^8.0.0",
    "typescript": "^4.6.2"
  },
  "peerDependencies": {
    "ethers": "^5"
  },
  "dependencies": {
    "@thirdweb-dev/contracts": "2.3.15-0",
    "@web-std/file": "^3.0.0",
    "cbor": "^8.1.0",
    "cross-fetch": "^3.1.5",
    "eventemitter3": "^4.0.7",
    "fast-deep-equal": "^3.1.3",
    "form-data": "^4.0.0",
<<<<<<< HEAD
    "keccak256": "^1.0.6",
    "merkletreejs": "^0.2.24",
    "strict-event-emitter-types": "^2.0.0",
=======
    "multihashes": "^4.0.3",
>>>>>>> 62f80855
    "tiny-invariant": "^1.2.0",
    "uuid": "^8.3.2",
    "zod": "^3.11.6"
  },
  "resolutions": {
    "nanoid": "^3.1.31",
    "typescript": "^4.6.2",
    "@microsoft/tsdoc": "^0.14.1"
  },
  "bugs": {
    "url": "https://github.com/thirdweb-dev/typescript-sdk/issues"
  },
  "homepage": "https://github.com/thirdweb-dev/typescript-sdk#readme",
  "author": "thirdweb"
}<|MERGE_RESOLUTION|>--- conflicted
+++ resolved
@@ -112,13 +112,7 @@
     "eventemitter3": "^4.0.7",
     "fast-deep-equal": "^3.1.3",
     "form-data": "^4.0.0",
-<<<<<<< HEAD
-    "keccak256": "^1.0.6",
-    "merkletreejs": "^0.2.24",
-    "strict-event-emitter-types": "^2.0.0",
-=======
     "multihashes": "^4.0.3",
->>>>>>> 62f80855
     "tiny-invariant": "^1.2.0",
     "uuid": "^8.3.2",
     "zod": "^3.11.6"
