{
  "name": "@3rdweb/sdk",
<<<<<<< HEAD
  "version": "1.19.2-0",
=======
  "version": "1.21.0",
>>>>>>> f5e17dd3
  "description": "The main thirdweb SDK.",
  "repository": {
    "type": "git",
    "url": "git+https://github.com/nftlabs/nftlabs-sdk-ts.git"
  },
  "license": "Apache-2.0",
  "source": "src/index.ts",
  "main": "dist/index.js",
  "types": "dist/index.d.ts",
  "module": "dist/sdk.esm.js",
  "files": [
    "src/",
    "dist/"
  ],
  "sideEffects": false,
  "scripts": {
    "build:tsdx": "tsdx build",
    "format": "prettier src/ --write",
    "prepublishOnly": "yarn lint",
    "lint": "eslint src/",
    "fix": "eslint src/ --fix",
    "generate-types": "tsc",
    "extract-api": "api-extractor run --local",
    "full-build": "yarn build:tsdx && yarn extract-api",
    "generate-md-docs": "yarn api-documenter markdown -i ./temp -o ./docs",
    "generate-docs": "yarn full-build && yarn generate-md-docs",
    "build": "yarn generate-docs",
    "test": "ts-mocha -t 120000 -r esm -p tsconfig.testing.json test/**/*.ts"
  },
  "devDependencies": {
    "@ethersproject/abi": "^5.4.1",
    "@microsoft/api-documenter": "^7.13.53",
    "@microsoft/api-extractor": "^7.18.10",
    "@types/chai": "^4.2.22",
    "@types/crypto-js": "^4.0.2",
    "@types/expect": "^24.3.0",
    "@types/form-data": "^2.5.0",
    "@types/mocha": "^9.0.0",
    "@types/node": "^16.11.7",
    "@types/node-fetch": "^2",
    "@typescript-eslint/eslint-plugin": "^5.2.0",
    "@typescript-eslint/parser": "^5.2.0",
    "chai": "^4.3.4",
    "eslint": "7.32.0",
    "eslint-config-prettier": "^8.3.0",
    "eslint-plugin-import": "^2.24.2",
    "eslint-plugin-inclusive-language": "^2.1.1",
    "eslint-plugin-prettier": "^4.0.0",
    "eslint-plugin-tsdoc": "^0.2.14",
    "esm": "^3.2.25",
    "ethers": "^5.4.7",
    "mocha": "^9.1.3",
    "prettier": "^2.4.1",
    "ts-mocha": "^8.0.0",
    "ts-toolbelt": "^9.6.0",
    "tsdx": "^0.14.1",
    "tslib": "^2.3.1",
    "typescript": "^4.4.3"
  },
  "peerDependencies": {
    "crypto-js": "^4.1.1",
    "ethers": "^5.4.6",
    "merkletreejs": "^0.2.24"
  },
  "dependencies": {
    "@3rdweb/contracts": "^1.13.1",
    "@ethersproject/bignumber": "^5.5.0",
    "@ethersproject/bytes": "^5.4.0",
    "@ethersproject/constants": "^5.5.0",
    "@ethersproject/contracts": "^5.5.0",
    "@ethersproject/keccak256": "^5.5.0",
    "@ethersproject/providers": "^5.5.0",
    "@ethersproject/units": "^5.5.0",
    "crypto-js": "^4.1.1",
    "eth-permit": "^0.2.1",
    "form-data": "^4.0.0",
    "json2typescript": "^1.5.0-rc.0",
    "merkletreejs": "^0.2.24",
    "node-fetch": "^2.6.5",
    "ts-enum-util": "^4.0.2"
  },
  "resolutions": {
    "typescript": "^4.4.3",
    "ansi-regex": "^5.0.1",
    "set-value": "^4.0.1",
    "node-notifier": "^8.0.1",
    "validator": "^13.7.0 "
  },
  "bugs": {
    "url": "https://github.com/nftlabs/nftlabs-sdk-ts/issues"
  },
  "homepage": "https://github.com/nftlabs/nftlabs-sdk-ts#readme",
  "author": "NFTLabs"
}<|MERGE_RESOLUTION|>--- conflicted
+++ resolved
@@ -1,10 +1,6 @@
 {
   "name": "@3rdweb/sdk",
-<<<<<<< HEAD
   "version": "1.19.2-0",
-=======
-  "version": "1.21.0",
->>>>>>> f5e17dd3
   "description": "The main thirdweb SDK.",
   "repository": {
     "type": "git",
