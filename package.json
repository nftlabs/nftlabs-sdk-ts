{
  "name": "@3rdweb/sdk",
<<<<<<< HEAD
  "version": "1.15.0-3",
=======
  "version": "1.16.1",
>>>>>>> 3581c675
  "description": "The main thirdweb SDK.",
  "repository": {
    "type": "git",
    "url": "git+https://github.com/nftlabs/nftlabs-sdk-ts.git"
  },
  "license": "MIT",
  "source": "src/index.ts",
  "main": "dist/index.js",
  "types": "dist/index.d.ts",
  "module": "dist/sdk.esm.js",
  "files": [
    "src/",
    "dist/"
  ],
  "sideEffects": false,
  "scripts": {
    "build:tsdx": "tsdx build",
    "format": "prettier src/ --write",
    "prepublishOnly": "yarn lint",
    "lint": "eslint src/",
    "fix": "eslint src/ --fix",
    "generate-types": "tsc",
    "extract-api": "api-extractor run --local",
    "full-build": "yarn build:tsdx && yarn extract-api",
    "generate-md-docs": "yarn api-documenter markdown -i ./temp -o ./docs",
    "generate-docs": "yarn full-build && yarn generate-md-docs",
    "build": "yarn generate-docs",
    "test": "ts-mocha -t 120000 -r esm -p tsconfig.testing.json test/**/*.ts"
  },
  "devDependencies": {
    "@ethersproject/abi": "^5.4.1",
    "@microsoft/api-documenter": "^7.13.53",
    "@microsoft/api-extractor": "^7.18.10",
    "@types/chai": "^4.2.22",
    "@types/expect": "^24.3.0",
    "@types/form-data": "^2.5.0",
    "@types/mocha": "^9.0.0",
    "@types/node": "^16.11.7",
    "@types/node-fetch": "^2",
    "@typescript-eslint/eslint-plugin": "^5.2.0",
    "@typescript-eslint/parser": "^5.2.0",
    "chai": "^4.3.4",
    "eslint": "7.32.0",
    "eslint-config-prettier": "^8.3.0",
    "eslint-plugin-import": "^2.24.2",
    "eslint-plugin-inclusive-language": "^2.1.1",
    "eslint-plugin-prettier": "^4.0.0",
    "eslint-plugin-tsdoc": "^0.2.14",
    "esm": "^3.2.25",
    "ethers": "^5.4.7",
    "mocha": "^9.1.3",
    "prettier": "^2.4.1",
    "ts-mocha": "^8.0.0",
    "ts-toolbelt": "^9.6.0",
    "tsdx": "^0.14.1",
    "tslib": "^2.3.1",
    "typescript": "^4.4.4"
  },
  "peerDependencies": {
    "ethers": "^5.4.6"
  },
  "dependencies": {
    "@3rdweb/contracts": "^1.10.0",
    "@ethersproject/bignumber": "^5.5.0",
    "@ethersproject/bytes": "^5.4.0",
    "@ethersproject/constants": "^5.5.0",
    "@ethersproject/contracts": "^5.5.0",
    "@ethersproject/keccak256": "^5.5.0",
    "@ethersproject/providers": "^5.5.0",
    "@ethersproject/units": "^5.5.0",
    "form-data": "^4.0.0",
    "json2typescript": "^1.5.0-rc.0",
    "node-fetch": "^2.6.5",
    "ts-enum-util": "^4.0.2"
  },
  "resolutions": {
    "typescript": "^4.4.3",
    "ansi-regex": "^5.0.1",
    "set-value": "^4.0.1",
    "node-notifier": "^8.0.1",
    "validator": "^13.7.0 "
  },
  "bugs": {
    "url": "https://github.com/nftlabs/nftlabs-sdk-ts/issues"
  },
  "homepage": "https://github.com/nftlabs/nftlabs-sdk-ts#readme",
  "author": "NFTLabs"
}<|MERGE_RESOLUTION|>--- conflicted
+++ resolved
@@ -1,10 +1,7 @@
 {
   "name": "@3rdweb/sdk",
-<<<<<<< HEAD
   "version": "1.15.0-3",
-=======
   "version": "1.16.1",
->>>>>>> 3581c675
   "description": "The main thirdweb SDK.",
   "repository": {
     "type": "git",
