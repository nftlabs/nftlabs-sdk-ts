--- conflicted
+++ resolved
@@ -1,10 +1,6 @@
 {
   "name": "@3rdweb/sdk",
-<<<<<<< HEAD
   "version": "1.23.1-0",
-=======
-  "version": "1.23.1",
->>>>>>> d7ffac80
   "description": "The main thirdweb SDK.",
   "repository": {
     "type": "git",
