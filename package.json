--- conflicted
+++ resolved
@@ -1,10 +1,6 @@
 {
   "name": "@nftlabs/sdk",
-<<<<<<< HEAD
-  "version": "1.8.0-beta.7",
-=======
   "version": "1.8.0-alpha.1",
->>>>>>> 57f766a3
   "description": "The main NFTLabs SDK.",
   "repository": {
     "type": "git",
