{
  "name": "@thirdweb-dev/sdk",
<<<<<<< HEAD
  "version": "2.3.40",
=======
  "version": "2.3.41",
>>>>>>> cd8edae9
  "description": "The main thirdweb SDK.",
  "repository": {
    "type": "git",
    "url": "git+https://github.com/thirdweb-dev/typescript-sdk.git"
  },
  "license": "Apache-2.0",
  "types": "dist/src/index.d.ts",
  "main": "dist/node/index.js",
  "module": "dist/node/index.mjs",
  "browser": "dist/browser/index.js",
  "unpkg": "dist/browser/index.global.js",
  "exports": {
    ".": {
      "node": {
        "types": "./dist/node/index.d.ts",
        "import": "./dist/node/index.mjs",
        "module": "./dist/node/index.mjs",
        "require": "./dist/node/index.js",
        "default": "./dist/node/index.js"
      },
      "types": "./dist/browser/index.d.ts",
      "default": "./dist/browser/index.mjs"
    },
    "./dist/browser": {
      "types": "./dist/browser/index.d.ts",
      "import": "./dist/browser/index.mjs",
      "module": "./dist/browser/index.mjs",
      "require": "./dist/browser/index.js",
      "default": "./dist/browser/index.js"
    },
    "./dist/node": {
      "types": "./dist/node/index.d.ts",
      "import": "./dist/node/index.mjs",
      "module": "./dist/node/index.mjs",
      "require": "./dist/node/index.js",
      "default": "./dist/node/index.js"
    },
    "./package.json": "./package.json"
  },
  "files": [
    "dist/**/*"
  ],
  "sideEffects": false,
  "scripts": {
    "clean": "rm -rf dist/",
    "dev": "tsdx watch",
    "build:lib": "rm -rf ./dist && tsup && yarn generate-types && node ./scripts/create-proxy-dts.mjs",
    "format": "prettier src/ --write",
    "prepublishOnly": "yarn lint && yarn build",
    "lint": "eslint src/",
    "fix": "eslint src/ --fix",
    "generate-types": "tsc",
    "typechain": "rm -rf ./typechain && typechain --target ethers-v5 --out-dir typechain './node_modules/@thirdweb-dev/contracts/abi/*.json'",
    "extract-abi": "node ./scripts/extract-abis.mjs",
    "extract-api": "api-extractor run --local",
    "full-build": "yarn typechain && yarn extract-abi && yarn build:lib && yarn extract-api",
    "generate-md-docs": "yarn api-documenter markdown -i ./temp -o ./docs",
    "generate-docs": "yarn full-build && yarn generate-md-docs",
    "generate-snippets": "node ./scripts/generate-snippets.mjs && node ./scripts/generate-feature-snippets.mjs",
    "build": "yarn clean && yarn generate-docs && yarn generate-snippets",
    "test": "echo \"\nUse 'yarn run test:all' to run all tests\nPass a test file pattern from ./test to run\n\n\t$ yarn run test test/pack.test.ts\" && ts-mocha --paths -t 120000 -r esm -p tsconfig.testing.json",
    "test:all": "ts-mocha --parallel --paths -t 120000 -r esm -p tsconfig.testing.json './test/**/*.test.ts'"
  },
  "devDependencies": {
    "@esbuild-plugins/node-modules-polyfill": "^0.1.4",
    "@microsoft/api-documenter": "^7.13.53",
    "@microsoft/api-extractor": "^7.18.10",
    "@microsoft/tsdoc": "^0.14.1",
    "@nomiclabs/hardhat-ethers": "2.0.5",
    "@swc/core": "^1.2.177",
    "@typechain/ethers-v5": "10.0.0",
    "@types/chai": "^4.3.1",
    "@types/deep-equal-in-any-order": "^1.0.1",
    "@types/expect": "^24.3.0",
    "@types/mocha": "^9.1.1",
    "@types/node": "^17.0.0",
    "@types/uuid": "^8.3.3",
    "@typescript-eslint/eslint-plugin": "^5.2.0",
    "@typescript-eslint/parser": "^5.2.0",
    "chai": "^4.3.6",
    "deep-equal-in-any-order": "^1.1.18",
    "eslint": "^8",
    "eslint-config-prettier": "^8.3.0",
    "eslint-plugin-import": "^2.24.2",
    "eslint-plugin-inclusive-language": "^2.1.1",
    "eslint-plugin-prettier": "^4.0.0",
    "eslint-plugin-tsdoc": "^0.2.14",
    "esm": "^3.2.25",
    "ethers": "^5.6.2",
    "hardhat": "2.9.3",
    "merkletreejs": "^0.2.24",
    "mocha": "^10.0.0",
    "node-stdlib-browser": "^1.2.0",
    "prettier": "^2.4.1",
    "ts-mocha": "^10.0.0",
    "ts-node": "^10.7.0",
    "tsup": "^6.0.1",
    "typechain": "^8.0.0",
    "typescript": "^4.6.2"
  },
  "peerDependencies": {
    "ethers": "^5"
  },
  "dependencies": {
    "@thirdweb-dev/contracts": "3.1.2",
    "@thirdweb-dev/storage": "^0.1.0",
    "@web-std/file": "^3.0.0",
    "cbor": "^8.1.0",
    "cross-fetch": "^3.1.5",
    "eventemitter3": "^4.0.7",
    "fast-deep-equal": "^3.1.3",
    "form-data": "^4.0.0",
    "multihashes": "^4.0.3",
    "tiny-invariant": "^1.2.0",
    "uuid": "^8.3.2",
    "zod": "^3.11.6"
  },
  "resolutions": {
    "nanoid": "^3.1.31",
    "typescript": "^4.6.2",
    "@microsoft/tsdoc": "^0.14.1"
  },
  "bugs": {
    "url": "https://github.com/thirdweb-dev/typescript-sdk/issues"
  },
  "homepage": "https://github.com/thirdweb-dev/typescript-sdk#readme",
  "author": "thirdweb"
}<|MERGE_RESOLUTION|>--- conflicted
+++ resolved
@@ -1,10 +1,6 @@
 {
   "name": "@thirdweb-dev/sdk",
-<<<<<<< HEAD
-  "version": "2.3.40",
-=======
   "version": "2.3.41",
->>>>>>> cd8edae9
   "description": "The main thirdweb SDK.",
   "repository": {
     "type": "git",
