--- conflicted
+++ resolved
@@ -1,10 +1,6 @@
 {
   "name": "@thirdweb-dev/sdk",
-<<<<<<< HEAD
-  "version": "2.3.39-1",
-=======
   "version": "2.3.39",
->>>>>>> f88eba12
   "description": "The main thirdweb SDK.",
   "repository": {
     "type": "git",
