{
  "name": "@3rdweb/sdk",
  "version": "1.19.3-0",
  "description": "The main thirdweb SDK.",
  "repository": {
    "type": "git",
    "url": "git+https://github.com/nftlabs/nftlabs-sdk-ts.git"
  },
  "license": "Apache-2.0",
  "source": "src/index.ts",
  "main": "dist/index.js",
  "types": "dist/index.d.ts",
  "module": "dist/sdk.esm.js",
  "files": [
    "src/",
    "dist/"
  ],
  "sideEffects": false,
  "scripts": {
    "build:tsdx": "tsdx build",
    "format": "prettier src/ --write",
    "prepublishOnly": "yarn lint",
    "lint": "eslint src/",
    "fix": "eslint src/ --fix",
    "generate-types": "tsc",
    "extract-api": "api-extractor run --local",
    "full-build": "yarn build:tsdx && yarn extract-api",
    "generate-md-docs": "yarn api-documenter markdown -i ./temp -o ./docs",
    "generate-docs": "yarn full-build && yarn generate-md-docs",
    "build": "yarn generate-docs",
    "test": "ts-mocha -t 120000 -r esm -p tsconfig.testing.json test/**/*.ts"
  },
  "devDependencies": {
    "@ethersproject/abi": "^5.4.1",
    "@microsoft/api-documenter": "^7.13.53",
    "@microsoft/api-extractor": "^7.18.10",
    "@types/chai": "^4.2.22",
    "@types/crypto-js": "^4.0.2",
    "@types/expect": "^24.3.0",
    "@types/form-data": "^2.5.0",
    "@types/mocha": "^9.0.0",
    "@types/node": "^16.11.7",
    "@types/node-fetch": "^2",
    "@typescript-eslint/eslint-plugin": "^5.2.0",
    "@typescript-eslint/parser": "^5.2.0",
    "chai": "^4.3.4",
    "eslint": "7.32.0",
    "eslint-config-prettier": "^8.3.0",
    "eslint-plugin-import": "^2.24.2",
    "eslint-plugin-inclusive-language": "^2.1.1",
    "eslint-plugin-prettier": "^4.0.0",
    "eslint-plugin-tsdoc": "^0.2.14",
    "esm": "^3.2.25",
    "ethers": "^5.4.7",
    "mocha": "^9.1.3",
    "prettier": "^2.4.1",
    "ts-mocha": "^8.0.0",
    "ts-toolbelt": "^9.6.0",
    "tsdx": "^0.14.1",
    "typescript": "^4.4.3"
  },
  "peerDependencies": {
    "crypto-js": "^4.1.1",
    "ethers": "^5.4.6",
    "merkletreejs": "^0.2.24"
  },
  "dependencies": {
    "@3rdweb/contracts": "^1.13.1",
    "@ethersproject/bignumber": "^5.5.0",
    "@ethersproject/bytes": "^5.4.0",
    "@ethersproject/constants": "^5.5.0",
    "@ethersproject/contracts": "^5.5.0",
    "@ethersproject/keccak256": "^5.5.0",
    "@ethersproject/providers": "^5.5.0",
    "@ethersproject/units": "^5.5.0",
    "crypto-js": "^4.1.1",
    "eth-permit": "^0.2.1",
    "form-data": "^4.0.0",
    "fs": "0.0.1-security",
    "json2typescript": "^1.5.0-rc.0",
    "merkletreejs": "^0.2.24",
    "node-fetch": "^2.6.5",
    "ts-enum-util": "^4.0.2",
<<<<<<< HEAD
    "tslib": "^2.3.1"
=======
    "web-file-polyfill": "^1.0.4"
>>>>>>> 838663f6
  },
  "resolutions": {
    "typescript": "^4.4.3",
    "ansi-regex": "^5.0.1",
    "set-value": "^4.0.1",
    "node-notifier": "^8.0.1",
    "validator": "^13.7.0 "
  },
  "bugs": {
    "url": "https://github.com/nftlabs/nftlabs-sdk-ts/issues"
  },
  "homepage": "https://github.com/nftlabs/nftlabs-sdk-ts#readme",
  "author": "NFTLabs"
}<|MERGE_RESOLUTION|>--- conflicted
+++ resolved
@@ -81,11 +81,7 @@
     "merkletreejs": "^0.2.24",
     "node-fetch": "^2.6.5",
     "ts-enum-util": "^4.0.2",
-<<<<<<< HEAD
-    "tslib": "^2.3.1"
-=======
     "web-file-polyfill": "^1.0.4"
->>>>>>> 838663f6
   },
   "resolutions": {
     "typescript": "^4.4.3",
