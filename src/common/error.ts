--- conflicted
+++ resolved
@@ -91,7 +91,6 @@
 }
 
 /**
-<<<<<<< HEAD
  * Thrown when attempting to update/cancel an auction that already started
  */
 export class AuctionAlreadyStartedError extends Error {
@@ -133,7 +132,11 @@
       }${listingId ? ` listing id: ${listingId}` : ""}${
         expectedType ? ` expected type: ${expectedType}` : ""
       }${actualType ? ` actual type: ${actualType}` : ""}`,
-=======
+    );
+  }
+}
+
+/**
  * Thrown when attempting to transfer an asset that has restricted transferability
  */
 export class RestrictedTransferError extends Error {
@@ -159,7 +162,6 @@
       `${message}, admin role is missing${
         address ? ` on address: ${address}` : ""
       }${contractAddress ? ` on contract: ${contractAddress}` : ""}`,
->>>>>>> 6f7235ef
     );
   }
 }