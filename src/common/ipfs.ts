--- conflicted
+++ resolved
@@ -1,11 +1,6 @@
 import { MetadataURIOrObject } from "../core/types";
 import FileOrBuffer from "../types/FileOrBuffer";
 import { UploadError } from "./error";
-<<<<<<< HEAD
-import { createReadStream, readdirSync } from "fs";
-import { File as FilePoly } from "web-file-polyfill";
-=======
->>>>>>> bdcb4cf3
 
 if (!globalThis.FormData) {
   // eslint-disable-next-line @typescript-eslint/no-var-requires
@@ -107,88 +102,4 @@
     contractAddress,
     signerAddress,
   );
-}
-
-export async function batchUpload(
-  directory: string,
-  contractAddress?: string,
-): Promise<string> {
-  const headers = {
-    "X-App-Name": `CONSOLE-TS-SDK-${contractAddress}`,
-  };
-  const key = process.env.PINATA_API_KEY;
-  const secret = process.env.PINATA_API_SECRET;
-  let jwt = process.env.PINATA_API_JWT;
-  if (!key || !secret) {
-    await fetch("https://upload.nftlabs.co/grant", {
-      method: "GET",
-      headers,
-    }).then(async (res) => {
-      const body = await res.json();
-      jwt = body;
-    });
-  }
-  const url = `https://api.pinata.cloud/pinning/pinFileToIPFS`;
-
-  const files = readdirSync(directory);
-  const data = new FormData() as {
-    append(name: string, value: string | Blob, fileName?: string): void;
-    delete(name: string): void;
-    get(name: string): FormDataEntryValue | null;
-    getAll(name: string): FormDataEntryValue[];
-    has(name: string): boolean;
-    set(name: string, value: string | Blob, fileName?: string): void;
-    forEach(
-      callbackfn: (
-        value: FormDataEntryValue,
-        key: string,
-        parent: FormData,
-      ) => void,
-      thisArg?: any,
-    ): void;
-    getBoundary(): string;
-  };
-  files.forEach((file) => {
-    data.append(
-      `file`,
-      createReadStream(`${directory}/${file}`) as unknown as Blob,
-      { filepath: `files/${file}` } as unknown as string,
-    );
-  });
-  console.log(`Uploading ${files.length} files to IPFS`);
-  const metadata = {
-    name: `CONSOLE-TS-SDK-${contractAddress}`,
-  };
-
-  data.append("pinataMetadata", JSON.stringify(metadata));
-  const res = await fetch(url, {
-    method: "POST",
-    headers: {
-      "Content-Type": `multipart/form-data; boundary=${data.getBoundary()}`,
-      Authorization: `Bearer ${jwt}`,
-    },
-    body: data,
-  })
-    .then((response) => {
-      // console.log(response.body);
-      return response;
-    })
-    .catch((err: any) => {
-      throw new UploadError(`Failed to upload to IPFS: ${err}`);
-    });
-
-  return (await res.json()).IpfsHash;
-}
-
-export async function batchUploadMetadata(
-  directory: string,
-  contractAddress?: string,
-): Promise<MetadataURIOrObject[]> {
-  const ipfsUri = await batchUpload(directory, contractAddress);
-  const files = readdirSync(directory);
-  const metadatas = [];
-  for (let i = 1; i < files.length + 1; i++) {
-    metadatas.push(`ipfs://${ipfsUri}/${i}.json`);
-  }
-  return metadatas;
 }