import { Contract } from "@ethersproject/contracts";
<<<<<<< HEAD
import { ProviderOrSigner } from "../core/types";
import { NFTCollection } from "../types";
=======
import { replaceIpfsWithGateway } from "../common/ipfs";
import { ProviderOrSigner } from "../core";
import { NFT, NFTCollection } from "../types";
>>>>>>> 225b29ad
import { NotFoundError } from "./error";
import { replaceIpfsWithGateway } from "./ipfs";

// support erc721 and erc1155
const tokenUriABI = [
  {
    inputs: [
      {
        internalType: "uint256",
        name: "tokenId",
        type: "uint256",
      },
    ],
    name: "tokenURI",
    outputs: [
      {
        internalType: "string",
        name: "",
        type: "string",
      },
    ],
    stateMutability: "view",
    type: "function",
  },
  {
    inputs: [
      {
        internalType: "uint256",
        name: "",
        type: "uint256",
      },
    ],
    name: "uri",
    outputs: [
      {
        internalType: "string",
        name: "",
        type: "string",
      },
    ],
    stateMutability: "view",
    type: "function",
  },
];

export interface NFTMetadata {
  id: string;
  uri: string;
  name?: string;
  description?: string;
  image?: string;
  attributes?: Record<string, any>;
}

export async function getMetadataWithoutContract(
  provider: ProviderOrSigner,
  contractAddress: string,
  tokenId: string,
  ipfsGatewayUrl: string,
): Promise<NFTMetadata> {
  const contract = new Contract(
    contractAddress,
    tokenUriABI,
    provider,
  ) as NFTCollection;
  // contract.uri(tokenId);
  const uri = await getMetadataUri(contract, tokenId);
  if (!uri) {
    throw new NotFoundError();
  }
  const gatewayUrl = replaceIpfsWithGateway(uri, ipfsGatewayUrl);
  const meta = await fetch(gatewayUrl);
  const metadata = await meta.json();
  const entity: NFTMetadata = {
    ...metadata,
    id: tokenId,
    uri,
    image: replaceIpfsWithGateway(metadata.image, ipfsGatewayUrl),
  };
  return entity;
}

export async function getMetadata(
  contract: NFT | NFTCollection,
  tokenId: string,
  ipfsGatewayUrl: string,
): Promise<NFTMetadata> {
  // contract.uri(tokenId);
  const uri = await getMetadataUri(contract, tokenId);
  if (!uri) {
    throw new NotFoundError();
  }
  const gatewayUrl = replaceIpfsWithGateway(uri, ipfsGatewayUrl);
  const meta = await fetch(gatewayUrl);
  const metadata = await meta.json();
  const entity: NFTMetadata = {
    ...metadata,
    id: tokenId,
    uri,
    image: replaceIpfsWithGateway(metadata.image, ipfsGatewayUrl),
  };
  return entity;
}

export async function getMetadataUri(
  contract: NFT | NFTCollection,
  tokenId: string,
): Promise<string> {
  let uri = "";
  try {
    uri = await contract.tokenURI(tokenId);
    // eslint-disable-next-line no-empty
  } catch (e) {}

  if (!uri) {
    try {
<<<<<<< HEAD
      uri = await contract.uri(tokenId);
      // eslint-disable-next-line no-empty
=======
      uri = await (contract as NFTCollection).uri(tokenId);
>>>>>>> 225b29ad
    } catch (e) {}
  }

  return uri;
}<|MERGE_RESOLUTION|>--- conflicted
+++ resolved
@@ -1,12 +1,6 @@
 import { Contract } from "@ethersproject/contracts";
-<<<<<<< HEAD
 import { ProviderOrSigner } from "../core/types";
-import { NFTCollection } from "../types";
-=======
-import { replaceIpfsWithGateway } from "../common/ipfs";
-import { ProviderOrSigner } from "../core";
 import { NFT, NFTCollection } from "../types";
->>>>>>> 225b29ad
 import { NotFoundError } from "./error";
 import { replaceIpfsWithGateway } from "./ipfs";
 
@@ -123,12 +117,8 @@
 
   if (!uri) {
     try {
-<<<<<<< HEAD
-      uri = await contract.uri(tokenId);
+      uri = await (contract as NFTCollection).uri(tokenId);
       // eslint-disable-next-line no-empty
-=======
-      uri = await (contract as NFTCollection).uri(tokenId);
->>>>>>> 225b29ad
     } catch (e) {}
   }
 
