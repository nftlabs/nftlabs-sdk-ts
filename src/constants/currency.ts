--- conflicted
+++ resolved
@@ -25,11 +25,7 @@
     },
   },
   [ChainId.Rinkeby]: {
-<<<<<<< HEAD
-    name: "Rinkeby Ether",
-=======
     name: "Ether",
->>>>>>> 0b09a41a
     symbol: "ETH",
     decimals: 18,
     wrapped: {
@@ -39,11 +35,7 @@
     },
   },
   [ChainId.Goerli]: {
-<<<<<<< HEAD
-    name: "Goerli Ether",
-=======
     name: "Ether",
->>>>>>> 0b09a41a
     symbol: "ETH",
     decimals: 18,
     wrapped: {
@@ -143,11 +135,7 @@
     },
   },
   [ChainId.OptimismTestnet]: {
-<<<<<<< HEAD
-    name: "Kovan Ether",
-=======
     name: "Ether",
->>>>>>> 0b09a41a
     symbol: "ETH",
     decimals: 18,
     wrapped: {
