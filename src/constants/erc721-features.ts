import Erc721Abi from "../../abis/IERC721.json";
import Erc721EnumerableAbi from "../../abis/IERC721Enumerable.json";
import Erc721SupplyAbi from "../../abis/IERC721Supply.json";
import IMintableERC721Abi from "../../abis/IMintableERC721.json";
import MulticallAbi from "../../abis/IMulticall.json";
<<<<<<< HEAD
import DropAbi from "../../abis/Drop.json";

export const FEATURE_NFT_CLAIMABLE = {
  name: "ERC721Claimable",
  namespace: "nft.drop",
  docLinks: {
    sdk: "sdk.erc721claimable",
    contracts: "Drop",
  },
  abis: [Erc721Abi, DropAbi],
=======
import LazyMintERC721Abi from "../../abis/LazyMintERC721.json";

export const FEATURE_NFT_LAZY_MINTABLE = {
  name: "ERC721LazyMintable",
  namespace: "nft.lazyMint",
  docLinks: {
    sdk: "sdk.erc721lazymintable",
    contracts: "LazyMintERC721",
  },
  abis: [Erc721Abi, LazyMintERC721Abi],
>>>>>>> 21e89a79
  features: {},
} as const;

export const FEATURE_NFT_BATCH_MINTABLE = {
  name: "ERC721BatchMintable",
  namespace: "nft.mint.batch",
  docLinks: {
    sdk: "sdk.erc721batchmintable",
    contracts: "IMulticall",
  },
  abis: [Erc721Abi, IMintableERC721Abi, MulticallAbi],
  features: {},
} as const;

export const FEATURE_NFT_MINTABLE = {
  name: "ERC721Mintable",
  namespace: "nft.mint",
  docLinks: {
    sdk: "sdk.erc721mintable",
    contracts: "IMintableERC721",
  },
  abis: [Erc721Abi, IMintableERC721Abi],
  features: {
    [FEATURE_NFT_BATCH_MINTABLE.name]: FEATURE_NFT_BATCH_MINTABLE,
  },
} as const;

export const FEATURE_NFT_ENUMERABLE = {
  name: "ERC721Enumerable",
  namespace: "nft.query.owned",
  docLinks: {
    sdk: "sdk.erc721enumerable",
    contracts: "IERC721Enumerable",
  },
  abis: [Erc721Abi, Erc721EnumerableAbi],
  features: {},
} as const;

export const FEATURE_NFT_SUPPLY = {
  name: "ERC721Supply",
  namespace: "nft.query",
  docLinks: {
    sdk: "sdk.erc721supply",
    contracts: "IERC721Supply",
  },
  abis: [Erc721Abi, Erc721SupplyAbi],
  features: {
    [FEATURE_NFT_ENUMERABLE.name]: FEATURE_NFT_ENUMERABLE,
  },
} as const;

export const FEATURE_NFT = {
  name: "ERC721",
  namespace: "nft",
  docLinks: {
    sdk: "sdk.erc721",
    contracts: "IERC721",
  },
  abis: [Erc721Abi],
  features: {
    [FEATURE_NFT_SUPPLY.name]: FEATURE_NFT_SUPPLY,
    [FEATURE_NFT_MINTABLE.name]: FEATURE_NFT_MINTABLE,
<<<<<<< HEAD
    [FEATURE_NFT_CLAIMABLE.name]: FEATURE_NFT_CLAIMABLE,
=======
    [FEATURE_NFT_LAZY_MINTABLE.name]: FEATURE_NFT_LAZY_MINTABLE,
>>>>>>> 21e89a79
  },
} as const;<|MERGE_RESOLUTION|>--- conflicted
+++ resolved
@@ -3,8 +3,8 @@
 import Erc721SupplyAbi from "../../abis/IERC721Supply.json";
 import IMintableERC721Abi from "../../abis/IMintableERC721.json";
 import MulticallAbi from "../../abis/IMulticall.json";
-<<<<<<< HEAD
 import DropAbi from "../../abis/Drop.json";
+import LazyMintERC721Abi from "../../abis/LazyMintERC721.json";
 
 export const FEATURE_NFT_CLAIMABLE = {
   name: "ERC721Claimable",
@@ -14,8 +14,8 @@
     contracts: "Drop",
   },
   abis: [Erc721Abi, DropAbi],
-=======
-import LazyMintERC721Abi from "../../abis/LazyMintERC721.json";
+  features: {},
+};
 
 export const FEATURE_NFT_LAZY_MINTABLE = {
   name: "ERC721LazyMintable",
@@ -25,7 +25,6 @@
     contracts: "LazyMintERC721",
   },
   abis: [Erc721Abi, LazyMintERC721Abi],
->>>>>>> 21e89a79
   features: {},
 } as const;
 
@@ -88,10 +87,7 @@
   features: {
     [FEATURE_NFT_SUPPLY.name]: FEATURE_NFT_SUPPLY,
     [FEATURE_NFT_MINTABLE.name]: FEATURE_NFT_MINTABLE,
-<<<<<<< HEAD
     [FEATURE_NFT_CLAIMABLE.name]: FEATURE_NFT_CLAIMABLE,
-=======
     [FEATURE_NFT_LAZY_MINTABLE.name]: FEATURE_NFT_LAZY_MINTABLE,
->>>>>>> 21e89a79
   },
 } as const;