--- conflicted
+++ resolved
@@ -71,7 +71,6 @@
 /**
  * @internal
  */
-<<<<<<< HEAD
 export const defaultRPCMap: Record<
   SUPPORTED_CHAIN_ID | ChainId.Hardhat | ChainId.Localhost,
   string
@@ -108,49 +107,6 @@
   };
   if (chainId in fullRpcMap) {
     return fullRpcMap[chainId];
-=======
-export function getProviderForNetwork(network: ChainOrRpc | SignerOrProvider) {
-  if (typeof network !== "string") {
-    return network;
-  }
-  switch (network) {
-    case "mumbai":
-      return `https://polygon-mumbai.g.alchemy.com/v2/${DEFAULT_API_KEY}`;
-    case "rinkeby":
-      return `https://eth-rinkeby.g.alchemy.com/v2/${DEFAULT_API_KEY}`;
-    case "goerli":
-      return `https://eth-goerli.g.alchemy.com/v2/${DEFAULT_API_KEY}`;
-    case "polygon":
-    case "matic":
-      return `https://polygon-mainnet.g.alchemy.com/v2/${DEFAULT_API_KEY}`;
-    case "mainnet":
-    case "ethereum":
-      return `https://eth-mainnet.g.alchemy.com/v2/${DEFAULT_API_KEY}`;
-    case "optimism":
-      // TODO test this RPC
-      return `https://opt-mainnet.g.alchemy.com/v2/${DEFAULT_API_KEY}`;
-    case "optimism-testnet":
-      // alchemy optimism kovan rpc doesn't link to the testnet sequencer...
-      return "https://kovan.optimism.io";
-    case "arbitrum":
-      // TODO test this RPC
-      return `https://arb-mainnet.g.alchemy.com/v2/${DEFAULT_API_KEY}`;
-    case "arbitrum-testnet":
-      // TODO test this RPC
-      return `https://arb-rinkeby.g.alchemy.com/v2/${DEFAULT_API_KEY}`;
-    case "fantom":
-      return "https://rpc.ftm.tools";
-    case "avalanche":
-      return "https://api.avax.network/ext/bc/C/rpc";
-    case "avalanche-testnet":
-      return "https://api.avax-test.network/ext/bc/C/rpc";
-    default:
-      if (network.startsWith("http") || network.startsWith("ws")) {
-        return network;
-      } else {
-        throw new Error(`Unrecognized chain name or RPC url: ${network}`);
-      }
->>>>>>> 6d146cf3
   }
   throw new Error(`Unrecognized chain name or RPC url: ${chainId}.`);
 }
