import { ContractMetadata } from "../core/classes/contract-metadata";
import {
  ContractEvents,
  ContractInterceptor,
  ContractPrimarySale,
  ContractRoles,
  ContractRoyalty,
  Erc20,
  Erc721,
  GasCostEstimator,
  IStorage,
  NetworkOrSignerOrProvider,
} from "../core";
import { SDKOptions } from "../schema/sdk-options";
import { ContractWrapper } from "../core/classes/contract-wrapper";
import {
  AccessControlEnumerable,
  AccessControlEnumerable__factory,
  ERC721,
  ERC721Metadata,
  ERC721Metadata__factory,
  IThirdwebContract,
  IThirdwebPlatformFee,
  IThirdwebPlatformFee__factory,
  IThirdwebPrimarySale,
  IThirdwebPrimarySale__factory,
  IThirdwebRoyalty,
  IThirdwebRoyalty__factory,
  ITokenERC20,
  ITokenERC20__factory,
  ThirdwebContract,
  ThirdwebContract__factory,
} from "contracts";
import { CustomContractSchema } from "../schema/contracts/custom";
import { UpdateableNetwork } from "../core/interfaces/contract";
import { ContractInterface } from "ethers";
import { ALL_ROLES } from "../common";
import { implementsInterface } from "../common/feature-detection";
import { ContractPlatformFee } from "../core/classes/contract-platform-fee";
import { ContractPublishedMetadata } from "../core/classes/contract-published-metadata";

/**
 * Custom contract wrapper with feature detection
 * @internal
 */
export class CustomContract<
  TContract extends ThirdwebContract = ThirdwebContract,
> implements UpdateableNetwork
{
  static contractType = "custom" as const;
  static schema = CustomContractSchema;
  static contractFactory = ThirdwebContract__factory;

  private contractWrapper;
  private storage;
  private options;

  // raw contract
<<<<<<< HEAD
=======
  public readonly read: any;
>>>>>>> 99924241
  public readonly functions: any;

  // utilities
  public events: ContractEvents<TContract>;
  public interceptor: ContractInterceptor<TContract>;
  public estimator: GasCostEstimator<TContract>;
  public publishedMetadata: ContractPublishedMetadata<TContract>;

  // features
  public metadata;
  public royalties;
  public roles;
  public sales;
  public platformFees;
  public token: Erc20<ITokenERC20> | undefined;
  public nft: Erc721<ERC721 & ERC721Metadata> | undefined;

  constructor(
    network: NetworkOrSignerOrProvider,
    address: string,
    abi: ContractInterface,
    storage: IStorage,
    options: SDKOptions = {},
    contractWrapper = new ContractWrapper<TContract>(
      network,
      address,
      abi,
      options,
    ),
  ) {
    this.options = options;
    this.storage = storage;
    this.contractWrapper = contractWrapper;
<<<<<<< HEAD
    this.functions = contractWrapper.writeContract;
=======
    this.read = contractWrapper.readContract;
    this.functions = contractWrapper._raw;
>>>>>>> 99924241

    this.events = new ContractEvents(this.contractWrapper);
    this.interceptor = new ContractInterceptor(this.contractWrapper);
    this.estimator = new GasCostEstimator(this.contractWrapper);
    this.publishedMetadata = new ContractPublishedMetadata(
      this.contractWrapper,
      this.storage,
    );

    this.metadata = new ContractMetadata(
      this.contractWrapper,
      CustomContract.schema,
      this.storage,
    );

    // feature detection
    this.royalties = this.detectRoyalties();
    this.roles = this.detectRoles();
    this.sales = this.detectPrimarySales();
    this.platformFees = this.detectPlatformFees();

    this.token = this.detectErc20();
    this.nft = this.detectErc721();
    // TODO detect 1155
    // this.erc20 = this.detectErc1155();

    // TODO detect sigmint
    // this.sigmint = this.detectSigmint();
  }

  onNetworkUpdated(network: NetworkOrSignerOrProvider): void {
    this.contractWrapper.updateSignerOrProvider(network);
  }

  getAddress(): string {
    return this.contractWrapper.readContract.address;
  }

  /** ********************
   * FEATURE DETECTION
   * ********************/

  private detectRoyalties() {
    if (
      implementsInterface<IThirdwebContract & IThirdwebRoyalty>(
        this.contractWrapper,
        IThirdwebRoyalty__factory.createInterface(),
      )
    ) {
      // ContractMetadata is stateless, it's fine to create a new one here
      // This also makes it not order dependent in the feature detection process
      const metadata = new ContractMetadata(
        this.contractWrapper,
        CustomContract.schema,
        this.storage,
      );
      return new ContractRoyalty(this.contractWrapper, metadata);
    }
    return undefined;
  }

  private detectRoles() {
    if (
      implementsInterface<AccessControlEnumerable>(
        this.contractWrapper,
        AccessControlEnumerable__factory.createInterface(),
      )
    ) {
      return new ContractRoles(this.contractWrapper, ALL_ROLES);
    }
    return undefined;
  }

  private detectPrimarySales() {
    if (
      implementsInterface<IThirdwebPrimarySale>(
        this.contractWrapper,
        IThirdwebPrimarySale__factory.createInterface(),
      )
    ) {
      return new ContractPrimarySale(this.contractWrapper);
    }
    return undefined;
  }

  private detectPlatformFees() {
    if (
      implementsInterface<IThirdwebPlatformFee>(
        this.contractWrapper,
        IThirdwebPlatformFee__factory.createInterface(),
      )
    ) {
      return new ContractPlatformFee(this.contractWrapper);
    }
    return undefined;
  }

  private detectErc20() {
    // TODO this should work for drop contracts too
    if (
      implementsInterface<ITokenERC20>(
        this.contractWrapper,
        ITokenERC20__factory.createInterface(),
      )
    ) {
      return new Erc20(this.contractWrapper, this.storage, this.options);
    }
    return undefined;
  }

  private detectErc721() {
    // TODO this should work for drop contracts too
    if (
      implementsInterface<ERC721 & ERC721Metadata>(
        this.contractWrapper,
        ERC721Metadata__factory.createInterface(), // TODO should probably be more generic here to support multi interfaces
      )
    ) {
      return new Erc721(this.contractWrapper, this.storage, this.options);
    }
    return undefined;
  }
}<|MERGE_RESOLUTION|>--- conflicted
+++ resolved
@@ -56,10 +56,6 @@
   private options;
 
   // raw contract
-<<<<<<< HEAD
-=======
-  public readonly read: any;
->>>>>>> 99924241
   public readonly functions: any;
 
   // utilities
@@ -93,12 +89,7 @@
     this.options = options;
     this.storage = storage;
     this.contractWrapper = contractWrapper;
-<<<<<<< HEAD
     this.functions = contractWrapper.writeContract;
-=======
-    this.read = contractWrapper.readContract;
-    this.functions = contractWrapper._raw;
->>>>>>> 99924241
 
     this.events = new ContractEvents(this.contractWrapper);
     this.interceptor = new ContractInterceptor(this.contractWrapper);
