import { IStorage } from "../core/interfaces/IStorage";
import type { TransactionResult, TransactionResultWithId } from "../core/types";
import { Erc721BatchMintable } from "../core/classes/erc-721-batch-mintable";
import { Erc721Enumerable } from "../core/classes/erc-721-enumerable";
import { Erc721Mintable } from "../core/classes/erc-721-mintable";
import { Erc721Supply } from "../core/classes/erc-721-supply";
import { TokenErc721ContractSchema } from "../schema/contracts/token-erc721";
import { ContractWrapper } from "../core/classes/contract-wrapper";
import { TokenERC721 } from "contracts";
import { SDKOptions } from "../schema/sdk-options";
import { ContractMetadata } from "../core/classes/contract-metadata";
import { ContractRoles } from "../core/classes/contract-roles";
import { ContractRoyalty } from "../core/classes/contract-royalty";
import { Erc721 } from "../core/classes/erc-721";
import { ContractPrimarySale } from "../core/classes/contract-sales";
import { ContractEncoder } from "../core/classes/contract-encoder";
import { Erc721SignatureMinting } from "../core/classes/erc-721-signature-minting";
import { ContractInterceptor } from "../core/classes/contract-interceptor";
import { ContractEvents } from "../core/classes/contract-events";
import { ContractPlatformFee } from "../core/classes/contract-platform-fee";
import { getRoleHash } from "../common";
import { BigNumber, BigNumberish, constants } from "ethers";
import { NFTMetadataOrUri, NFTMetadataOwner } from "../schema";
import { QueryAllParams } from "../types";
import { GasCostEstimator } from "../core/classes/gas-cost-estimator";
<<<<<<< HEAD
import { ContractAnalytics } from "../core/classes/contract-analytics";
import { ConnectionInfo } from "../core/types";
=======
>>>>>>> 6d146cf3

/**
 * Create a collection of one-of-one NFTs.
 *
 * @example
 *
 * ```javascript
 * import { ThirdwebSDK } from "@thirdweb-dev/sdk";
 *
 * const sdk = new ThirdwebSDK("rinkeby");
 * const contract = sdk.getNFTCollection("{{contract_address}}");
 * ```
 *
 * @public
 */
export class NFTCollection extends Erc721<TokenERC721> {
  static contractType = "nft-collection" as const;
  static contractRoles = ["admin", "minter", "transfer"] as const;
  static contractAbi = require("../../abis/TokenERC721.json");
  /**
   * @internal
   */
  static schema = TokenErc721ContractSchema;

  public metadata: ContractMetadata<TokenERC721, typeof NFTCollection.schema>;
  public roles: ContractRoles<
    TokenERC721,
    typeof NFTCollection.contractRoles[number]
  >;
  public encoder: ContractEncoder<TokenERC721>;
  public estimator: GasCostEstimator<TokenERC721>;
  public events: ContractEvents<TokenERC721>;
  public sales: ContractPrimarySale<TokenERC721>;
  public platformFees: ContractPlatformFee<TokenERC721>;
  /**
   * Configure royalties
   * @remarks Set your own royalties for the entire contract or per token
   * @example
   * ```javascript
   * // royalties on the whole contract
   * contract.royalties.setDefaultRoyaltyInfo({
   *   seller_fee_basis_points: 100, // 1%
   *   fee_recipient: "0x..."
   * });
   * // override royalty for a particular token
   * contract.royalties.setTokenRoyaltyInfo(tokenId, {
   *   seller_fee_basis_points: 500, // 5%
   *   fee_recipient: "0x..."
   * });
   * ```
   */
  public royalties: ContractRoyalty<TokenERC721, typeof NFTCollection.schema>;
  /**
   * Signature Minting
   * @remarks Generate dynamic NFTs with your own signature, and let others mint them using that signature.
   * @example
   * ```javascript
   * // see how to craft a payload to sign in the `contract.signature.generate()` documentation
   * const signedPayload = contract.signature.generate(payload);
   *
   * // now anyone can mint the NFT
   * const tx = contract.signature.mint(signedPayload);
   * const receipt = tx.receipt; // the mint transaction receipt
   * const mintedId = tx.id; // the id of the NFT minted
   * ```
   */
  public signature: Erc721SignatureMinting;
  /**
   * @internal
   */
  public interceptor: ContractInterceptor<TokenERC721>;

  private _mint = this.mint as Erc721Mintable;
  private _batchMint = this._mint.batch as Erc721BatchMintable;
  private _query = this.query as Erc721Supply;
  private _owned = this._query.owned as Erc721Enumerable;

  constructor(
    connection: ConnectionInfo,
    address: string,
    storage: IStorage,
    options: SDKOptions = {},
    contractWrapper = new ContractWrapper<TokenERC721>(
      connection,
      address,
      NFTCollection.contractAbi,
      options,
    ),
  ) {
    super(contractWrapper, storage);
    this.metadata = new ContractMetadata(
      this.contractWrapper,
      NFTCollection.schema,
      this.storage,
    );
    this.roles = new ContractRoles(
      this.contractWrapper,
      NFTCollection.contractRoles,
    );
    this.royalties = new ContractRoyalty(this.contractWrapper, this.metadata);
    this.sales = new ContractPrimarySale(this.contractWrapper);
    this.encoder = new ContractEncoder(this.contractWrapper);
    this.estimator = new GasCostEstimator(this.contractWrapper);
    this.signature = new Erc721SignatureMinting(
      this.contractWrapper,
      this.roles,
      this.storage,
    );
    this.events = new ContractEvents(this.contractWrapper);
    this.platformFees = new ContractPlatformFee(this.contractWrapper);
    this.interceptor = new ContractInterceptor(this.contractWrapper);
  }

  /** ******************************
   * READ FUNCTIONS
   *******************************/

  /**
   * Get All Minted NFTs
   *
   * @remarks Get all the data associated with every NFT in this contract.
   *
   * By default, returns the first 100 NFTs, use queryParams to fetch more.
   *
   * @example
   * ```javascript
   * const nfts = await contract.getAll();
   * console.log(nfts);
   * ```
   * @param queryParams - optional filtering to only fetch a subset of results.
   * @returns The NFT metadata for all NFTs queried.
   */
  public async getAll(
    queryParams?: QueryAllParams,
  ): Promise<NFTMetadataOwner[]> {
    return this._query.all(queryParams);
  }

  /**
   * Get Owned NFTs
   *
   * @remarks Get all the data associated with the NFTs owned by a specific wallet.
   *
   * @example
   * ```javascript
   * // Address of the wallet to get the NFTs of
   * const address = "{{wallet_address}}";
   * const nfts = await contract.getOwned(address);
   * console.log(nfts);
   * ```
   * @param walletAddress - the wallet address to query, defaults to the connected wallet
   * @returns The NFT metadata for all NFTs in the contract.
   */
  public async getOwned(walletAddress?: string): Promise<NFTMetadataOwner[]> {
    return this._owned.all(walletAddress);
  }

  /**
   * Get all token ids of NFTs owned by a specific wallet.
   * @param walletAddress - the wallet address to query, defaults to the connected wallet
   */
  public async getOwnedTokenIds(walletAddress?: string): Promise<BigNumber[]> {
    return this._owned.tokenIds(walletAddress);
  }

  /**
   * Get the total count NFTs minted in this contract
   */
  public async totalSupply() {
    return this._query.totalCirculatingSupply();
  }

  /**
   * Get whether users can transfer NFTs from this contract
   */
  public async isTransferRestricted(): Promise<boolean> {
    const anyoneCanTransfer = await this.contractWrapper.readContract.hasRole(
      getRoleHash("transfer"),
      constants.AddressZero,
    );
    return !anyoneCanTransfer;
  }

  /** ******************************
   * WRITE FUNCTIONS
   *******************************/

  /**
   * Mint a unique NFT
   *
   * @remarks Mint a unique NFT to a specified wallet.
   *
   * @example
   * ```javascript*
   * // Custom metadata of the NFT, note that you can fully customize this metadata with other properties.
   * const metadata = {
   *   name: "Cool NFT",
   *   description: "This is a cool NFT",
   *   image: fs.readFileSync("path/to/image.png"), // This can be an image url or file
   * };
   *
   * const tx = await contract.mintToSelf(metadata);
   * const receipt = tx.receipt; // the transaction receipt
   * const tokenId = tx.id; // the id of the NFT minted
   * const nft = await tx.data(); // (optional) fetch details of minted NFT
   * ```
   */
  public async mintToSelf(
    metadata: NFTMetadataOrUri,
  ): Promise<TransactionResultWithId<NFTMetadataOwner>> {
    const signerAddress = await this.contractWrapper.getSignerAddress();
    return this._mint.to(signerAddress, metadata);
  }

  /**
   * Mint a unique NFT
   *
   * @remarks Mint a unique NFT to a specified wallet.
   *
   * @example
   * ```javascript
   * // Address of the wallet you want to mint the NFT to
   * const walletAddress = "{{wallet_address}}";
   *
   * // Custom metadata of the NFT, note that you can fully customize this metadata with other properties.
   * const metadata = {
   *   name: "Cool NFT",
   *   description: "This is a cool NFT",
   *   image: fs.readFileSync("path/to/image.png"), // This can be an image url or file
   * };
   *
   * const tx = await contract.mintTo(walletAddress, metadata);
   * const receipt = tx.receipt; // the transaction receipt
   * const tokenId = tx.id; // the id of the NFT minted
   * const nft = await tx.data(); // (optional) fetch details of minted NFT
   * ```
   */
  public async mintTo(
    walletAddress: string,
    metadata: NFTMetadataOrUri,
  ): Promise<TransactionResultWithId<NFTMetadataOwner>> {
    return this._mint.to(walletAddress, metadata);
  }
  /**
   * Mint Many unique NFTs
   *
   * @remarks Mint many unique NFTs at once to the connected wallet
   *
   * @example
   * ```javascript*
   * // Custom metadata of the NFTs you want to mint.
   * const metadatas = [{
   *   name: "Cool NFT #1",
   *   description: "This is a cool NFT",
   *   image: fs.readFileSync("path/to/image.png"), // This can be an image url or file
   * }, {
   *   name: "Cool NFT #2",
   *   description: "This is a cool NFT",
   *   image: fs.readFileSync("path/to/other/image.png"),
   * }];
   *
   * const tx = await contract.mintBatch(metadatas);
   * const receipt = tx[0].receipt; // same transaction receipt for all minted NFTs
   * const firstTokenId = tx[0].id; // token id of the first minted NFT
   * const firstNFT = await tx[0].data(); // (optional) fetch details of the first minted NFT
   * ```
   */
  public async mintBatch(
    metadata: NFTMetadataOrUri[],
  ): Promise<TransactionResultWithId<NFTMetadataOwner>[]> {
    const signerAddress = await this.contractWrapper.getSignerAddress();
    return this._batchMint.to(signerAddress, metadata);
  }
  /**
   * Mint Many unique NFTs
   *
   * @remarks Mint many unique NFTs at once to a specified wallet.
   *
   * @example
   * ```javascript
   * // Address of the wallet you want to mint the NFT to
   * const walletAddress = "{{wallet_address}}";
   *
   * // Custom metadata of the NFTs you want to mint.
   * const metadatas = [{
   *   name: "Cool NFT #1",
   *   description: "This is a cool NFT",
   *   image: fs.readFileSync("path/to/image.png"), // This can be an image url or file
   * }, {
   *   name: "Cool NFT #2",
   *   description: "This is a cool NFT",
   *   image: fs.readFileSync("path/to/other/image.png"),
   * }];
   *
   * const tx = await contract.mintBatchTo(walletAddress, metadatas);
   * const receipt = tx[0].receipt; // same transaction receipt for all minted NFTs
   * const firstTokenId = tx[0].id; // token id of the first minted NFT
   * const firstNFT = await tx[0].data(); // (optional) fetch details of the first minted NFT
   * ```
   */
  public async mintBatchTo(
    walletAddress: string,
    metadata: NFTMetadataOrUri[],
  ): Promise<TransactionResultWithId<NFTMetadataOwner>[]> {
    return this._batchMint.to(walletAddress, metadata);
  }

  /**
   * Burn a single NFT
   * @param tokenId - the token Id to burn
   *
   * @example
   * ```javascript
   * const result = await contract.burn(tokenId);
   * ```
   */
  public async burn(tokenId: BigNumberish): Promise<TransactionResult> {
    return {
      receipt: await this.contractWrapper.sendTransaction("burn", [tokenId]),
    };
  }
}<|MERGE_RESOLUTION|>--- conflicted
+++ resolved
@@ -23,11 +23,7 @@
 import { NFTMetadataOrUri, NFTMetadataOwner } from "../schema";
 import { QueryAllParams } from "../types";
 import { GasCostEstimator } from "../core/classes/gas-cost-estimator";
-<<<<<<< HEAD
-import { ContractAnalytics } from "../core/classes/contract-analytics";
 import { ConnectionInfo } from "../core/types";
-=======
->>>>>>> 6d146cf3
 
 /**
  * Create a collection of one-of-one NFTs.
