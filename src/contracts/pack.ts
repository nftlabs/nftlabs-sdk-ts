import { ContractWrapper } from "../core/classes/contract-wrapper";
import { ContractInterceptor } from "../core/classes/contract-interceptor";
import { IStorage } from "../core/interfaces/IStorage";
import {
  NetworkOrSignerOrProvider,
  TransactionResultWithId,
} from "../core/types";
import { ContractMetadata } from "../core/classes/contract-metadata";
import { ContractEncoder } from "../core/classes/contract-encoder";
import { SDKOptions } from "../schema/sdk-options";
import { Pack as PackContract } from "contracts";
import { PackContractSchema } from "../schema/contracts/packs";
import { ContractRoles } from "../core/classes/contract-roles";
<<<<<<< HEAD
import { NFTMetadata } from "../schema/tokens/common";
import {
  BigNumber,
  BigNumberish,
  BytesLike,
  Contract,
  ethers,
  Signer,
} from "ethers";
import { fetchTokenMetadataForContract } from "../common/nft";
import {
  IPackBatchArgs,
  IPackCreateArgs,
  PackMetadata,
  PackMetadataWithBalance,
  PackNFTMetadata,
} from "../types/packs";
import { NotFoundError } from "../common";
import { CurrencyValue } from "../types/currency";
import { fetchCurrencyValue } from "../common/currency";
import { ChainlinkVrf } from "../constants/chainlink";
=======
>>>>>>> 62f80855
import { ContractRoyalty } from "../core/classes/contract-royalty";
import { Erc1155 } from "../core/classes/erc-1155";
import { GasCostEstimator } from "../core/classes/gas-cost-estimator";
import { ContractEvents } from "../core/classes/contract-events";
import { ContractAnalytics } from "../core/classes/contract-analytics";
import {
  PackMetadataInput,
  PackMetadataInputSchema,
  PackMetadataOutput,
  PackRewards,
  PackRewardsOutput,
} from "../schema/tokens/pack";
import {
  ITokenBundle,
  PackCreatedEvent,
  PackOpenedEvent,
} from "contracts/Pack";
import { BigNumber, BigNumberish, ethers } from "ethers";
import {
  fetchCurrencyMetadata,
  hasERC20Allowance,
  normalizePriceValue,
} from "../common/currency";
import { isTokenApprovedForTransfer } from "../common/marketplace";
import { uploadOrExtractURI } from "../common/nft";
import { EditionMetadata, EditionMetadataOwner } from "../schema";
import { Erc1155Enumerable } from "../core/classes/erc-1155-enumerable";
import { QueryAllParams } from "../types";
import { getRoleHash } from "../common/role";

/**
 * Create lootboxes of NFTs with rarity based open mechanics.
 *
 * @example
 *
 * ```javascript
 * import { ThirdwebSDK } from "@thirdweb-dev/sdk";
 *
 * const sdk = new ThirdwebSDK("rinkeby");
 * const contract = sdk.getPack("{{contract_address}}");
 * ```
 *
 * @public
 */
export class Pack extends Erc1155<PackContract> {
  static contractType = "pack" as const;
  static contractRoles = ["admin", "minter", "pauser", "transfer"] as const;
  static contractAbi = require("../../abis/Pack.json");
  /**
   * @internal
   */
  static schema = PackContractSchema;

  public metadata: ContractMetadata<PackContract, typeof Pack.schema>;
  public roles: ContractRoles<PackContract, typeof Pack.contractRoles[number]>;
  public encoder: ContractEncoder<PackContract>;
  public events: ContractEvents<PackContract>;
  public estimator: GasCostEstimator<PackContract>;
  /**
   * @internal
   */
  public analytics: ContractAnalytics<PackContract>;
  /**
   * Configure royalties
   * @remarks Set your own royalties for the entire contract or per pack
   * @example
   * ```javascript
   * // royalties on the whole contract
   * contract.royalties.setDefaultRoyaltyInfo({
   *   seller_fee_basis_points: 100, // 1%
   *   fee_recipient: "0x..."
   * });
   * // override royalty for a particular pack
   * contract.royalties.setTokenRoyaltyInfo(packId, {
   *   seller_fee_basis_points: 500, // 5%
   *   fee_recipient: "0x..."
   * });
   * ```
   */
  public royalties: ContractRoyalty<PackContract, typeof Pack.schema>;
  /**
   * @internal
   */
  public interceptor: ContractInterceptor<PackContract>;

  private _query = this.query as Erc1155Enumerable;

  constructor(
    network: NetworkOrSignerOrProvider,
    address: string,
    storage: IStorage,
    options: SDKOptions = {},
    contractWrapper = new ContractWrapper<PackContract>(
      network,
      address,
      Pack.contractAbi,
      options,
    ),
  ) {
    super(contractWrapper, storage, options);
    this.metadata = new ContractMetadata(
      this.contractWrapper,
      Pack.schema,
      this.storage,
    );
    this.analytics = new ContractAnalytics(this.contractWrapper);
    this.roles = new ContractRoles(this.contractWrapper, Pack.contractRoles);
    this.royalties = new ContractRoyalty(this.contractWrapper, this.metadata);
    this.encoder = new ContractEncoder(this.contractWrapper);
    this.estimator = new GasCostEstimator(this.contractWrapper);
    this.events = new ContractEvents(this.contractWrapper);
    this.interceptor = new ContractInterceptor(this.contractWrapper);
  }

<<<<<<< HEAD
  onSignerUpdated(signer: Signer | undefined): void {
    this.contractWrapper.updateSigner(signer);
  }

  getAddress(): string {
    return this.contractWrapper.readContract.address;
  }

=======
>>>>>>> 62f80855
  /** ******************************
   * READ FUNCTIONS
   *******************************/

  /**
   * Get All Packs
   *
   * @remarks Get all the data associated with every pack in this contract.
   *
   * By default, returns the first 100 packs, use queryParams to fetch more.
   *
   * @example
   * ```javascript
   * const packs = await contract.getAll();
   * console.log(packs;
   * ```
   * @param queryParams - optional filtering to only fetch a subset of results.
   * @returns The pack metadata for all packs queried.
   */
  public async getAll(
    queryParams?: QueryAllParams,
  ): Promise<EditionMetadata[]> {
    return this._query.all(queryParams);
  }

  /**
   * Get Owned Packs
   *
   * @remarks Get all the data associated with the packs owned by a specific wallet.
   *
   * @example
   * ```javascript
   * // Address of the wallet to get the packs of
   * const address = "{{wallet_address}}";
   * const packss = await contract.getOwned(address);
   * ```
   *
   * @returns The pack metadata for all the owned packs in the contract.
   */
  public async getOwned(
    walletAddress?: string,
  ): Promise<EditionMetadataOwner[]> {
    return this._query.owned(walletAddress);
  }

  /**
   * Get the number of packs created
   * @returns the total number of packs minted in this contract
   * @public
   */
  public async getTotalCount(): Promise<BigNumber> {
    return this._query.totalCount();
  }

  /**
   * Get whether users can transfer packs from this contract
   */
  public async isTransferRestricted(): Promise<boolean> {
    const anyoneCanTransfer = await this.contractWrapper.readContract.hasRole(
      getRoleHash("transfer"),
      ethers.constants.AddressZero,
    );
    return !anyoneCanTransfer;
  }

  /**
   * Get Pack Contents
   * @remarks Get the rewards contained inside a pack.
   *
   * @param packId - The id of the pack to get the contents of.
   * @returns - The contents of the pack.
   *
   * @example
   * ```javascript
   * const packId = 0;
   * const contents = await contract.getPackContents(packId);
   * console.log(contents.erc20Rewards);
   * console.log(contents.erc721Rewards);
   * console.log(contents.erc1155Rewards);
   * ```
   */
  public async getPackContents(
    packId: BigNumberish,
  ): Promise<PackRewardsOutput> {
    const { contents, perUnitAmounts } =
      await this.contractWrapper.readContract.getPackContents(packId);

    const erc20Rewards = [];
    const erc721Rewards = [];
    const erc1155Rewards = [];

    for (let i = 0; i < contents.length; i++) {
      const reward = contents[i];
      const amount = perUnitAmounts[i];
      switch (reward.tokenType) {
        case 0: {
          const tokenMetadata = await fetchCurrencyMetadata(
            this.contractWrapper.getProvider(),
            reward.assetContract,
          );
          const rewardAmount = ethers.utils.formatUnits(
            reward.totalAmount,
            tokenMetadata.decimals,
          );
          erc20Rewards.push({
            contractAddress: reward.assetContract,
            quantityPerReward: amount.toString(),
            totalRewards: BigNumber.from(rewardAmount).div(amount).toString(),
          });
          break;
        }
        case 1: {
          erc721Rewards.push({
            contractAddress: reward.assetContract,
            tokenId: reward.tokenId.toString(),
          });
          break;
        }
        case 2: {
          erc1155Rewards.push({
            contractAddress: reward.assetContract,
            tokenId: reward.tokenId.toString(),
            quantityPerReward: amount.toString(),
            totalRewards: BigNumber.from(reward.totalAmount)
              .div(amount)
              .toString(),
          });
          break;
        }
      }
    }

    return {
      erc20Rewards,
      erc721Rewards,
      erc1155Rewards,
    };
  }

  /** ******************************
   * WRITE FUNCTIONS
   *******************************/

  /**
   * Create Pack
   * @remarks Create a new pack with the given metadata and rewards and mint it to the connected wallet.
   * @remarks See {@link Pack.createTo}
   *
   * @param metadataWithRewards - the metadata and rewards to include in the pack
   */
  public async create(metadataWithRewards: PackMetadataInput) {
    const signerAddress = await this.contractWrapper.getSignerAddress();
    return this.createTo(signerAddress, metadataWithRewards);
  }

  /**
   * Create Pack To Wallet
   * @remarks Create a new pack with the given metadata and rewards and mint it to the specified address.
   *
   * @param to - the address to mint the pack to
   * @param metadataWithRewards - the metadata and rewards to include in the pack
   *
   * @example
   * ```javascript
   * const pack = {
   *   // The metadata for the pack NFT itself
   *   packMetadata: {
   *     name: "My Pack",
   *     description: "This is a new pack",
   *     image: "ipfs://...",
   *   },
   *   // ERC20 rewards to be included in the pack
   *   erc20Rewards: [
   *     {
   *       assetContract: "0x...",
   *       quantity: 100,
   *     }
   *   ],
   *   // ERC721 rewards to be included in the pack
   *   erc721Rewards: [
   *     {
   *       assetContract: "0x...",
   *       tokenId: 0,
   *     }
   *   ],
   *   // ERC1155 rewards to be included in the pack
   *   erc1155Rewards: [
   *     {
   *       assetContract: "0x...",
   *       tokenId: 0,
   *       quantity: 100,
   *     }
   *   ],
   *   openStartTime: new Date(), // the date that packs can start to be opened, defaults to now
   *   rewardsPerPack: 1, // the number of rewards in each pack, defaults to 1
   * }
   *
   * const tx = await contract.createTo("0x...", pack);
   * ```
   */
  public async createTo(
    to: string,
    metadataWithRewards: PackMetadataInput,
  ): Promise<TransactionResultWithId<EditionMetadata>> {
    const uri = await uploadOrExtractURI(
      metadataWithRewards.packMetadata,
      this.storage,
    );

    const parsedMetadata = PackMetadataInputSchema.parse(metadataWithRewards);
    const { contents, numOfRewardUnits } = await this.toPackContentArgs(
      parsedMetadata,
    );

    const receipt = await this.contractWrapper.sendTransaction("createPack", [
      contents,
      numOfRewardUnits,
      uri,
      parsedMetadata.openStartTime,
      parsedMetadata.rewardsPerPack,
      to,
    ]);

    const event = this.contractWrapper.parseLogs<PackCreatedEvent>(
      "PackCreated",
      receipt?.logs,
    );
    if (event.length === 0) {
      throw new Error("PackCreated event not found");
    }
    const packId = event[0].args.packId;

    return {
      id: packId,
      receipt,
      data: () => this.get(packId),
    };
  }

  /**
   * Open Pack
   *
   * @remarks - Open a pack to reveal the contained rewards. This will burn the specified pack and
   * the contained assets will be transferred to the opening users wallet.
   *
   * @param tokenId - the token ID of the pack you want to open
   * @param amount - the amount of packs you want to open
   *
   * @example
   * ```javascript
   * const tokenId = 0
   * const amount = 1
   * const tx = await contract.open(tokenId, amount);
   * ```
   */
  public async open(
    tokenId: BigNumberish,
    amount: BigNumberish = 1,
  ): Promise<PackRewards> {
    const receipt = await this.contractWrapper.sendTransaction("openPack", [
      tokenId,
      amount,
    ]);
    const event = this.contractWrapper.parseLogs<PackOpenedEvent>(
      "PackOpened",
      receipt?.logs,
    );
    if (event.length === 0) {
      throw new Error("PackOpened event not found");
    }
    const rewards = event[0].args.rewardUnitsDistributed;

    const erc20Rewards = [];
    const erc721Rewards = [];
    const erc1155Rewards = [];

    for (const reward of rewards) {
      switch (reward.tokenType) {
        case 0: {
          const tokenMetadata = await fetchCurrencyMetadata(
            this.contractWrapper.getProvider(),
            reward.assetContract,
          );
          erc20Rewards.push({
            contractAddress: reward.assetContract,
            quantityPerReward: ethers.utils
              .formatUnits(reward.totalAmount, tokenMetadata.decimals)
              .toString(),
          });
          break;
        }
        case 1: {
          erc721Rewards.push({
            contractAddress: reward.assetContract,
            tokenId: reward.tokenId.toString(),
          });
          break;
        }
        case 2: {
          erc1155Rewards.push({
            contractAddress: reward.assetContract,
            tokenId: reward.tokenId.toString(),
            quantityPerReward: reward.totalAmount.toString(),
          });
          break;
        }
      }
    }

    return {
      erc20Rewards,
      erc721Rewards,
      erc1155Rewards,
    };
  }

  /** *****************************
   * PRIVATE FUNCTIONS
   *******************************/

  private async toPackContentArgs(metadataWithRewards: PackMetadataOutput) {
    const contents: ITokenBundle.TokenStruct[] = [];
    const numOfRewardUnits = [];
    const { erc20Rewards, erc721Rewards, erc1155Rewards } = metadataWithRewards;

    const provider = this.contractWrapper.getProvider();
    const owner = await this.contractWrapper.getSignerAddress();

    for (const erc20 of erc20Rewards) {
      const normalizedQuantity = await normalizePriceValue(
        provider,
        erc20.quantityPerReward,
        erc20.contractAddress,
      );
      // Multiply the quantity of one reward by the number of rewards
      const totalQuantity = normalizedQuantity.mul(erc20.totalRewards);
      const hasAllowance = await hasERC20Allowance(
        this.contractWrapper,
        erc20.contractAddress,
        totalQuantity,
      );
      if (!hasAllowance) {
        throw new Error(
          `ERC20 token with contract address "${
            erc20.contractAddress
          }" does not have enough allowance to transfer.\n\nYou can set allowance to the multiwrap contract to transfer these tokens by running:\n\nawait sdk.getToken("${
            erc20.contractAddress
          }").setAllowance("${this.getAddress()}", ${totalQuantity});\n\n`,
        );
      }

      numOfRewardUnits.push(erc20.totalRewards);
      contents.push({
        assetContract: erc20.contractAddress,
        tokenType: 0,
        totalAmount: totalQuantity,
        tokenId: 0,
      });
    }

    for (const erc721 of erc721Rewards) {
      const isApproved = await isTokenApprovedForTransfer(
        this.contractWrapper.getProvider(),
        this.getAddress(),
        erc721.contractAddress,
        erc721.tokenId,
        owner,
      );

      if (!isApproved) {
        throw new Error(
          `ERC721 token "${erc721.tokenId}" with contract address "${
            erc721.contractAddress
          }" is not approved for transfer.\n\nYou can give approval the multiwrap contract to transfer this token by running:\n\nawait sdk.getNFTCollection("${
            erc721.contractAddress
          }").setApprovalForToken("${this.getAddress()}", ${
            erc721.tokenId
          });\n\n`,
        );
      }

      numOfRewardUnits.push(1);
      contents.push({
        assetContract: erc721.contractAddress,
        tokenType: 1,
        totalAmount: 1,
        tokenId: erc721.tokenId,
      });
    }

    for (const erc1155 of erc1155Rewards) {
      const isApproved = await isTokenApprovedForTransfer(
        this.contractWrapper.getProvider(),
        this.getAddress(),
        erc1155.contractAddress,
        erc1155.tokenId,
        owner,
      );

      if (!isApproved) {
        throw new Error(
          `ERC1155 token "${erc1155.tokenId}" with contract address "${
            erc1155.contractAddress
          }" is not approved for transfer.\n\nYou can give approval the multiwrap contract to transfer this token by running:\n\nawait sdk.getEdition("${
            erc1155.contractAddress
          }").setApprovalForAll("${this.getAddress()}", true);\n\n`,
        );
      }

      numOfRewardUnits.push(erc1155.totalRewards);
      contents.push({
        assetContract: erc1155.contractAddress,
        tokenType: 2,
        totalAmount: BigNumber.from(erc1155.quantityPerReward).mul(
          BigNumber.from(erc1155.totalRewards),
        ),
        tokenId: erc1155.tokenId,
      });
    }

    return {
      contents,
      numOfRewardUnits,
    };
  }
}<|MERGE_RESOLUTION|>--- conflicted
+++ resolved
@@ -11,30 +11,6 @@
 import { Pack as PackContract } from "contracts";
 import { PackContractSchema } from "../schema/contracts/packs";
 import { ContractRoles } from "../core/classes/contract-roles";
-<<<<<<< HEAD
-import { NFTMetadata } from "../schema/tokens/common";
-import {
-  BigNumber,
-  BigNumberish,
-  BytesLike,
-  Contract,
-  ethers,
-  Signer,
-} from "ethers";
-import { fetchTokenMetadataForContract } from "../common/nft";
-import {
-  IPackBatchArgs,
-  IPackCreateArgs,
-  PackMetadata,
-  PackMetadataWithBalance,
-  PackNFTMetadata,
-} from "../types/packs";
-import { NotFoundError } from "../common";
-import { CurrencyValue } from "../types/currency";
-import { fetchCurrencyValue } from "../common/currency";
-import { ChainlinkVrf } from "../constants/chainlink";
-=======
->>>>>>> 62f80855
 import { ContractRoyalty } from "../core/classes/contract-royalty";
 import { Erc1155 } from "../core/classes/erc-1155";
 import { GasCostEstimator } from "../core/classes/gas-cost-estimator";
@@ -149,17 +125,6 @@
     this.interceptor = new ContractInterceptor(this.contractWrapper);
   }
 
-<<<<<<< HEAD
-  onSignerUpdated(signer: Signer | undefined): void {
-    this.contractWrapper.updateSigner(signer);
-  }
-
-  getAddress(): string {
-    return this.contractWrapper.readContract.address;
-  }
-
-=======
->>>>>>> 62f80855
   /** ******************************
    * READ FUNCTIONS
    *******************************/
