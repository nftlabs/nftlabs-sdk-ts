--- conflicted
+++ resolved
@@ -21,18 +21,15 @@
 } from "contracts";
 import { Erc721Supply } from "./erc-721-supply";
 import { Erc721Mintable } from "./erc-721-mintable";
-<<<<<<< HEAD
-import { BaseDropERC721, BaseERC721 } from "../../types/eips";
+import {
+  BaseDelayedRevealERC721,
+  BaseDropERC721,
+  BaseERC721,
+} from "../../types/eips";
 import { FEATURE_NFT } from "../../constants/erc721-features";
 import { DetectableFeature } from "../interfaces/DetectableFeature";
+import { DelayedReveal } from "./delayed-reveal";
 import { Erc721Dropable } from "./erc-721-dropable";
-=======
-import { BaseDelayedRevealERC721, BaseERC721 } from "../../types/eips";
-import { FEATURE_NFT } from "../../constants/erc721-features";
-import { DetectableFeature } from "../interfaces/DetectableFeature";
-import { Erc721LazyMintable } from "./erc-721-lazy-mintable";
-import { DelayedReveal } from "./delayed-reveal";
->>>>>>> 135c58f5
 
 /**
  * Standard ERC721 NFT functions
@@ -56,17 +53,13 @@
   featureName = FEATURE_NFT.name;
   public query: Erc721Supply | undefined;
   public mint: Erc721Mintable | undefined;
-<<<<<<< HEAD
   public drop: Erc721Dropable | undefined;
-=======
-  public lazy: Erc721LazyMintable | undefined;
   public revealer:
     | DelayedReveal<BaseDelayedRevealERC721 | DropERC721>
     | undefined;
   protected contractWrapper: ContractWrapper<T>;
   protected storage: IStorage;
   protected options: SDKOptions;
->>>>>>> 135c58f5
 
   constructor(
     contractWrapper: ContractWrapper<T>,
@@ -86,12 +79,8 @@
     }
     this.query = this.detectErc721Enumerable();
     this.mint = this.detectErc721Mintable();
-<<<<<<< HEAD
     this.drop = this.detectErc721Dropable();
-=======
-    this.lazy = this.detectErc721LazyMintable();
     this.revealer = this.detectErc721Revealable();
->>>>>>> 135c58f5
   }
 
   /**
