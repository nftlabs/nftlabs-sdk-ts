import { DEFAULT_IPFS_GATEWAY, PUBLIC_GATEWAYS } from "../../constants/urls";
import { IStorageUpload } from "../interfaces/IStorageUpload";
import { IStorage } from "../interfaces/IStorage";
import { FileOrBuffer, JsonObject } from "../types";
import {
  replaceFilePropertiesWithHashes,
  replaceHashWithGatewayUrl,
  resolveGatewayUrl,
} from "../helpers/storage";
import { IpfsUploader } from "../uploaders/ipfs-uploader";
import { UploadProgressEvent } from "../../types/events";

/**
 * IPFS Storage implementation, accepts custom IPFS gateways
 * @public
 */
export class IpfsStorage implements IStorage {
  /**
   * {@inheritdoc IStorage.gatewayUrl}
   * @internal
   */
  public gatewayUrl: string;
  private failedUrls: string[] = [];
  private uploader: IStorageUpload;

  constructor(
    gatewayUrl: string = DEFAULT_IPFS_GATEWAY,
    uploader: IStorageUpload = new IpfsUploader(),
  ) {
    this.gatewayUrl = `${gatewayUrl.replace(/\/$/, "")}/`;
    this.uploader = uploader;
  }

  private getNextPublicGateway() {
    const urlsToTry = PUBLIC_GATEWAYS.filter(
      (url) => !this.failedUrls.includes(url),
    ).filter((url) => url !== this.gatewayUrl);
    if (urlsToTry.length > 0) {
      return urlsToTry[0];
    } else {
      this.failedUrls = [];
      return undefined;
    }
  }

  /**
   * {@inheritDoc IStorage.upload}
   */
  public async upload(
    data: string | FileOrBuffer,
    contractAddress?: string,
    signerAddress?: string,
    options?: {
      onProgress: (event: UploadProgressEvent) => void;
    },
  ): Promise<string> {
    const { cid, fileNames } = await this.uploader.uploadBatchWithCid(
      [data],
      0,
      contractAddress,
      signerAddress,
      options,
    );

    const baseUri = `ipfs://${cid}/`;
    return `${baseUri}${fileNames[0]}`;
  }

  /**
   * {@inheritDoc IStorage.uploadBatch}
   */
  public async uploadBatch(
    files: (string | FileOrBuffer)[],
    fileStartNumber = 0,
    contractAddress?: string,
    signerAddress?: string,
    options?: {
      onProgress: (event: UploadProgressEvent) => void;
    },
  ) {
    const { cid, fileNames } = await this.uploader.uploadBatchWithCid(
      files,
      fileStartNumber,
      contractAddress,
      signerAddress,
      options,
    );

    const baseUri = `ipfs://${cid}/`;
    const uris = fileNames.map((filename) => `${baseUri}${filename}`);
    return {
      baseUri,
      uris,
    };
  }

  /**
   * {@inheritDoc IStorage.get}
   */
  public async get(hash: string): Promise<Record<string, any>> {
    const res = await this._get(hash);
    const json = await res.json();
    return replaceHashWithGatewayUrl(json, "ipfs://", this.gatewayUrl);
  }

  /**
   * {@inheritDoc IStorage.getRaw}
   */
  public async getRaw(hash: string): Promise<string> {
    const res = await this._get(hash);
    return await res.text();
  }

  /**
   * {@inheritDoc IStorage.uploadMetadata}
   */
  public async uploadMetadata(
    metadata: JsonObject,
    contractAddress?: string,
    signerAddress?: string,
    options?: {
      onProgress: (event: UploadProgressEvent) => void;
    },
  ): Promise<string> {
    // since there's only single object, always use the first index
    const { uris } = await this.uploadMetadataBatch(
      [metadata],
      0,
      contractAddress,
      signerAddress,
      options,
    );
    return uris[0];
  }

  /**
   * {@inheritDoc IStorage.uploadMetadataBatch}
   */
  public async uploadMetadataBatch(
    metadatas: JsonObject[],
    fileStartNumber?: number,
    contractAddress?: string,
    signerAddress?: string,
    options?: {
      onProgress: (event: UploadProgressEvent) => void;
    },
  ) {
    const metadataToUpload = (
      await this.batchUploadProperties(metadatas, options)
    ).map((m: any) => JSON.stringify(m));

    const { cid, fileNames } = await this.uploader.uploadBatchWithCid(
      metadataToUpload,
      fileStartNumber,
      contractAddress,
      signerAddress,
    );

    const baseUri = `ipfs://${cid}/`;
    const uris = fileNames.map((filename) => `${baseUri}${filename}`);

    return {
      baseUri,
      uris,
    };
  }

  /** *************************
   * PRIVATE FUNCTIONS
   *************************/

  private async _get(hash: string): Promise<Response> {
    let uri = hash;
    if (hash) {
      uri = resolveGatewayUrl(hash, "ipfs://", this.gatewayUrl);
    }
    const result = await fetch(uri);
    if (!result.ok && result.status !== 404) {
      const nextUrl = this.getNextPublicGateway();
      if (nextUrl) {
        this.failedUrls.push(this.gatewayUrl);
        this.gatewayUrl = nextUrl;
        return this._get(hash);
      } else {
        throw new Error(`Error fetching ${uri} - Status code ${result.status}`);
      }
    }
    return result;
  }

  /**
   * Pre-processes metadata and uploads all file properties
   * to storage in *bulk*, then performs a string replacement of
   * all file properties -\> the resulting ipfs uri. This is
   * called internally by `uploadMetadataBatch`.
   *
   * @internal
   *
   * @param metadata - The metadata to recursively process
   * @returns - The processed metadata with properties pointing at ipfs in place of `File | Buffer`
   */
  private async batchUploadProperties(
    metadatas: JsonObject[],
    options?: {
      onProgress: (event: UploadProgressEvent) => void;
    },
  ) {
    const filesToUpload = metadatas.flatMap((m) =>
      this.buildFilePropertiesMap(m, []),
    );
    if (filesToUpload.length === 0) {
      return metadatas;
    }
    const { cid, fileNames } = await this.uploader.uploadBatchWithCid(
      filesToUpload,
      undefined,
      undefined,
      undefined,
      options,
    );

    const cids = [];
    // recurse ordered array
    for (const filename of fileNames) {
      cids.push(`${cid}/${filename}`);
    }

    const finalMetadata = await replaceFilePropertiesWithHashes(
      metadatas,
      cids,
    );
    return finalMetadata;
  }

  /**
   * This function recurisely traverses an object and hashes any
   * `Buffer` or `File` objects into the returned map.
   *
   * @param object - the Json Object
   * @param files - The running array of files or buffer to upload
   * @returns - The final map of all hashes to files
   */
  private buildFilePropertiesMap(
    object: JsonObject,
    files: (File | Buffer)[] = [],
  ): (File | Buffer)[] {
    if (Array.isArray(object)) {
      object.forEach((element) => {
        this.buildFilePropertiesMap(element, files);
      });
    } else if (object) {
      const values = Object.values(object);
      for (const val of values) {
        if (val instanceof File || val instanceof Buffer) {
          files.push(val);
        } else if (typeof val === "object") {
          this.buildFilePropertiesMap(val as JsonObject, files);
        }
      }
    }
    return files;
  }
<<<<<<< HEAD

  private async uploadBatchWithCid(
    files: (string | FileOrBuffer)[],
    fileStartNumber = 0,
    contractAddress?: string,
    signerAddress?: string,
  ): Promise<CidWithFileName> {
    const token = await this.getUploadToken(contractAddress || "");
    const metadata = {
      name: `CONSOLE-TS-SDK-${contractAddress}`,
      keyvalues: {
        sdk: "typescript",
        contractAddress,
        signerAddress,
      },
    };
    const data = new FormData();
    const fileNames: string[] = [];
    files.forEach((file, i) => {
      let fileName = "";
      let fileData = file;
      // if it is a file, we passthrough the file extensions,
      // if it is a buffer or string, the filename would be fileStartNumber + index
      // if it is a buffer or string with names, the filename would be the name
      if (file instanceof File) {
        let extensions = "";
        if (file.name) {
          const extensionStartIndex = file.name.lastIndexOf(".");
          if (extensionStartIndex > -1) {
            extensions = file.name.substring(extensionStartIndex);
          }
        }
        fileName = `${i + fileStartNumber}${extensions}`;
      } else if (file instanceof Buffer || typeof file === "string") {
        fileName = `${i + fileStartNumber}`;
      } else if (file && file.name && file?.data) {
        fileData = file?.data;
        fileName = `${file.name}`;
      } else {
        // default behavior
        fileName = `${i + fileStartNumber}`;
      }

      const filepath = `files/${fileName}`;
      if (fileNames.indexOf(fileName) > -1) {
        throw new DuplicateFileNameError(fileName);
      }
      fileNames.push(fileName);
      if (isNode()) {
        data.append("file", fileData as any, { filepath } as any);
      } else {
        // browser does blob things, filepath is parsed differently on browser vs node.
        // pls pinata?
        data.append("file", new Blob([fileData as any]), filepath);
      }
    });

    data.append("pinataMetadata", JSON.stringify(metadata));
    const res = await fetch(PINATA_IPFS_URL, {
      method: "POST",
      headers: {
        Authorization: `Bearer ${token}`,
      },
      body: data as any,
    });
    const body = await res.json();
    if (!res.ok) {
      console.log(body);
      throw new UploadError("Failed to upload files to IPFS");
    }
    return {
      cid: body.IpfsHash,
      fileNames,
    };
  }

  /**
   * @internal
   * @param data
   * @param contractAddress
   * @param signerAddress
   */
  public async uploadSingle(
    data: string | Record<string, any>,
    contractAddress?: string,
    signerAddress?: string,
  ): Promise<string> {
    const token = await this.getUploadToken(contractAddress || "");
    const metadata = {
      name: `CONSOLE-TS-SDK-${contractAddress}`,
      keyvalues: {
        sdk: "typescript",
        contractAddress,
        signerAddress,
      },
    };
    const formData = new FormData();
    const filepath = `files`; // Root directory
    formData.append("file", data as any, filepath as any);
    formData.append("pinataMetadata", JSON.stringify(metadata));
    formData.append(
      "pinataOptions",
      JSON.stringify({
        wrapWithDirectory: false,
      }),
    );
    const res = await fetch(PINATA_IPFS_URL, {
      method: "POST",
      headers: {
        Authorization: `Bearer ${token}`,
      },
      body: formData as any,
    });
    if (!res.ok) {
      throw new Error(`Failed to upload to IPFS [status code = ${res.status}]`);
    }

    const body = await res.json();
    return body.IpfsHash;
  }
=======
>>>>>>> 8540d1df
}<|MERGE_RESOLUTION|>--- conflicted
+++ resolved
@@ -1,5 +1,8 @@
-import { DEFAULT_IPFS_GATEWAY, PUBLIC_GATEWAYS } from "../../constants/urls";
-import { IStorageUpload } from "../interfaces/IStorageUpload";
+import {
+  DEFAULT_IPFS_GATEWAY,
+  PINATA_IPFS_URL,
+  PUBLIC_GATEWAYS,
+} from "../../constants/urls";
 import { IStorage } from "../interfaces/IStorage";
 import { FileOrBuffer, JsonObject } from "../types";
 import {
@@ -21,11 +24,11 @@
    */
   public gatewayUrl: string;
   private failedUrls: string[] = [];
-  private uploader: IStorageUpload;
+  private uploader: IpfsUploader;
 
   constructor(
     gatewayUrl: string = DEFAULT_IPFS_GATEWAY,
-    uploader: IStorageUpload = new IpfsUploader(),
+    uploader: IpfsUploader = new IpfsUploader(),
   ) {
     this.gatewayUrl = `${gatewayUrl.replace(/\/$/, "")}/`;
     this.uploader = uploader;
@@ -260,84 +263,9 @@
     }
     return files;
   }
-<<<<<<< HEAD
-
-  private async uploadBatchWithCid(
-    files: (string | FileOrBuffer)[],
-    fileStartNumber = 0,
-    contractAddress?: string,
-    signerAddress?: string,
-  ): Promise<CidWithFileName> {
-    const token = await this.getUploadToken(contractAddress || "");
-    const metadata = {
-      name: `CONSOLE-TS-SDK-${contractAddress}`,
-      keyvalues: {
-        sdk: "typescript",
-        contractAddress,
-        signerAddress,
-      },
-    };
-    const data = new FormData();
-    const fileNames: string[] = [];
-    files.forEach((file, i) => {
-      let fileName = "";
-      let fileData = file;
-      // if it is a file, we passthrough the file extensions,
-      // if it is a buffer or string, the filename would be fileStartNumber + index
-      // if it is a buffer or string with names, the filename would be the name
-      if (file instanceof File) {
-        let extensions = "";
-        if (file.name) {
-          const extensionStartIndex = file.name.lastIndexOf(".");
-          if (extensionStartIndex > -1) {
-            extensions = file.name.substring(extensionStartIndex);
-          }
-        }
-        fileName = `${i + fileStartNumber}${extensions}`;
-      } else if (file instanceof Buffer || typeof file === "string") {
-        fileName = `${i + fileStartNumber}`;
-      } else if (file && file.name && file?.data) {
-        fileData = file?.data;
-        fileName = `${file.name}`;
-      } else {
-        // default behavior
-        fileName = `${i + fileStartNumber}`;
-      }
-
-      const filepath = `files/${fileName}`;
-      if (fileNames.indexOf(fileName) > -1) {
-        throw new DuplicateFileNameError(fileName);
-      }
-      fileNames.push(fileName);
-      if (isNode()) {
-        data.append("file", fileData as any, { filepath } as any);
-      } else {
-        // browser does blob things, filepath is parsed differently on browser vs node.
-        // pls pinata?
-        data.append("file", new Blob([fileData as any]), filepath);
-      }
-    });
-
-    data.append("pinataMetadata", JSON.stringify(metadata));
-    const res = await fetch(PINATA_IPFS_URL, {
-      method: "POST",
-      headers: {
-        Authorization: `Bearer ${token}`,
-      },
-      body: data as any,
-    });
-    const body = await res.json();
-    if (!res.ok) {
-      console.log(body);
-      throw new UploadError("Failed to upload files to IPFS");
-    }
-    return {
-      cid: body.IpfsHash,
-      fileNames,
-    };
-  }
-
-  /**
+
+  /**
+   * FOR TESTING ONLY
    * @internal
    * @param data
    * @param contractAddress
@@ -348,7 +276,7 @@
     contractAddress?: string,
     signerAddress?: string,
   ): Promise<string> {
-    const token = await this.getUploadToken(contractAddress || "");
+    const token = await this.uploader.getUploadToken(contractAddress || "");
     const metadata = {
       name: `CONSOLE-TS-SDK-${contractAddress}`,
       keyvalues: {
@@ -381,6 +309,4 @@
     const body = await res.json();
     return body.IpfsHash;
   }
-=======
->>>>>>> 8540d1df
 }