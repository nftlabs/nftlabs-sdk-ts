import { TWRegistry, TWRegistry__factory } from "contracts";
import { SDKOptions } from "../../schema/sdk-options";
import { NetworkOrSignerOrProvider } from "../types";
import { ContractWrapper } from "./contract-wrapper";
import { constants, utils } from "ethers";
import { TransactionResult } from "..";
import { Provider } from "@ethersproject/providers";

/**
 * @internal
 */
export class ContractRegistry extends ContractWrapper<TWRegistry> {
  constructor(
    registryAddress: string,
<<<<<<< HEAD
    byocRegistryAddress: string,
    network: Provider,
=======
    network: NetworkOrSignerOrProvider,
>>>>>>> 62f80855
    options?: SDKOptions,
  ) {
    super(network, registryAddress, TWRegistry__factory.abi, options);
  }

  public async getContractAddresses(walletAddress: string) {
    // TODO @fixme the filter here is necessary because for some reason getAll returns a 0x0 address for the first entry
    return (await this.readContract.getAll(walletAddress)).filter(
      (adr) =>
        utils.isAddress(adr) && adr.toLowerCase() !== constants.AddressZero,
    );
  }

  public async addContract(
    contractAddress: string,
  ): Promise<TransactionResult> {
    return await this.addContracts([contractAddress]);
  }

  public async addContracts(
    contractAddresses: string[],
  ): Promise<TransactionResult> {
    const deployerAddress = await this.getSignerAddress();

    const encoded: string[] = [];
    contractAddresses.forEach((address) => {
      encoded.push(
        this.readContract.interface.encodeFunctionData("add", [
          deployerAddress,
          address,
        ]),
      );
    });

    return {
      receipt: await this.multiCall(encoded),
    };
  }

  public async removeContract(
    contractAddress: string,
  ): Promise<TransactionResult> {
    return await this.removeContracts([contractAddress]);
  }

  public async removeContracts(
    contractAddresses: string[],
  ): Promise<TransactionResult> {
    const deployerAddress = await this.getSignerAddress();

    const encoded: string[] = [];
    contractAddresses.forEach((address) => {
      encoded.push(
        this.readContract.interface.encodeFunctionData("remove", [
          deployerAddress,
          address,
        ]),
      );
    });

    return {
      receipt: await this.multiCall(encoded),
    };
  }
}<|MERGE_RESOLUTION|>--- conflicted
+++ resolved
@@ -12,12 +12,7 @@
 export class ContractRegistry extends ContractWrapper<TWRegistry> {
   constructor(
     registryAddress: string,
-<<<<<<< HEAD
-    byocRegistryAddress: string,
-    network: Provider,
-=======
     network: NetworkOrSignerOrProvider,
->>>>>>> 62f80855
     options?: SDKOptions,
   ) {
     super(network, registryAddress, TWRegistry__factory.abi, options);
