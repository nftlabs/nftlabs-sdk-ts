<<<<<<< HEAD
import { Provider } from "@ethersproject/providers";
import { ethers, Signer } from "ethers";
import type { C } from "ts-toolbelt";
import { CoinSDK } from "../coin";
=======
import { Signer } from "@ethersproject/abstract-signer";
import { AddressZero } from "@ethersproject/constants";
import { Network, Provider } from "@ethersproject/providers";
import { ethers } from "ethers";
import { C } from "ts-toolbelt";
import { CurrencySDK } from "../currency";
>>>>>>> 225b29ad
import { ControlSDK } from "../control";
import { MarketSDK } from "../market";
import { NFTSDK } from "../nft";
import { CollectionSDK } from "../collection";
import { PackSDK } from "../pack";
import { RegistrySDK } from "../registry";
import { ProviderOrSigner, ValidProviderInput } from "./types";

/**
 * The optional options that can be passed to the SDK.
 */
export interface ISDKOptions {
  /**
   * An optional IPFS Gateway. (Default: `https://cloudflare-ipfs.com/ipfs/`).
   */
  ipfsGatewayUrl?: string;
}

type AnyContract =
  | typeof ControlSDK
  | typeof CollectionSDK
  | typeof NFTSDK
  | typeof CurrencySDK
  | typeof MarketSDK
  | typeof PackSDK
  | typeof RegistrySDK;

/**
 * @public
 * The entrypoint to the NFTLabsSDK
 */
export class NFTLabsSDK {
  private ipfsGatewayUrl = "https://cloudflare-ipfs.com/ipfs/";
  private modules = new Map<string, C.Instance<AnyContract>>();
  private providerOrSigner: ProviderOrSigner;
  private signer: Signer | null = null;

  constructor(
    providerOrNetwork: ValidProviderInput,
    opts?: Partial<ISDKOptions>,
  ) {
    this.providerOrSigner = this.setProviderOrSigner(providerOrNetwork);
    if (opts?.ipfsGatewayUrl) {
      this.ipfsGatewayUrl = opts.ipfsGatewayUrl;
    }
  }
<<<<<<< HEAD
=======

  public setProviderOrSigner(providerOrNetwork: ValidProviderInput) {
    if (
      Provider.isProvider(providerOrNetwork) ||
      Signer.isSigner(providerOrNetwork)
    ) {
      // sdk instantiated with a provider / signer
      this.providerOrSigner = providerOrNetwork;
    } else {
      // sdk instantiated with a network name / network url
      this.providerOrSigner = ethers.getDefaultProvider(providerOrNetwork);
    }
    //if we're setting a signer then also update that
    if (Signer.isSigner(providerOrNetwork)) {
      this.signer = providerOrNetwork;
    } else {
      this.signer = null;
    }
    this.updateModuleSigners();
    return this.providerOrSigner;
  }

>>>>>>> 225b29ad
  private updateModuleSigners() {
    for (const [, _module] of this.modules) {
      if (this.isReadOnly()) {
        _module.clearSigner();
      }
      _module.setProviderOrSigner(this.providerOrSigner);
    }
  }

  private getOrCreateModule<T extends AnyContract>(
    address: string,
    _Module: T,
  ): C.Instance<T> {
    if (this.modules.has(address)) {
      return this.modules.get(address) as C.Instance<T>;
    }
    const _newModule = new _Module(
      this.providerOrSigner,
      address,
      this.ipfsGatewayUrl,
    );
    this.modules.set(address, _newModule);
    return _newModule as C.Instance<T>;
  }
  /**
   *
   * @param providerOrSignerOrNetwork - A valid "ethers" Provider, Signer or a Network address to create a Provider with.
   * @returns The Provider / Signer that was passed in, or a default ethers provider constructed with the passed Network.
   */
  public setProviderOrSigner(providerOrSignerOrNetwork: ValidProviderInput) {
    if (
      Provider.isProvider(providerOrSignerOrNetwork) ||
      Signer.isSigner(providerOrSignerOrNetwork)
    ) {
      // sdk instantiated with a provider / signer
      this.providerOrSigner = providerOrSignerOrNetwork;
    } else {
      // sdk instantiated with a network name / network url
      this.providerOrSigner = ethers.getDefaultProvider(
        providerOrSignerOrNetwork,
      );
    }
    // if we're setting a signer then also update that
    if (Signer.isSigner(providerOrSignerOrNetwork)) {
      this.signer = providerOrSignerOrNetwork;
    } else {
      this.signer = null;
    }
    this.updateModuleSigners();
    return this.providerOrSigner;
  }

  /**
   *
   * @returns Whether the SDK is in read-only mode. (Meaning it has not been passed a valid "Signer.")
   */
  public isReadOnly(): boolean {
    return !Signer.isSigner(this.signer);
  }

<<<<<<< HEAD
  /**
   *
   * @param address - The contract address of the given App module.
   * @returns The App Module.
   */
  public getAppModule(address: string): ControlSDK {
=======
  public getSigner(): Signer | null {
    if (Signer.isSigner(this.signer)) {
      return this.signer;
    }
    return null;
  }

  public async getSignerAddress(): Promise<string> {
    const signer = this.getSigner();
    return (await signer?.getAddress()) ?? "";
  }

  public getControlSDK(address: string): ControlSDK {
>>>>>>> 225b29ad
    return this.getOrCreateModule(address, ControlSDK);
  }

  /**
   *
   * @param address - The contract address of the given NFT module.
   * @returns The NFT Module.
   */
  public getNFTModule(address: string): NFTSDK {
    return this.getOrCreateModule(address, NFTSDK);
  }

<<<<<<< HEAD
  /**
   *
   * @param address - The contract address of the given Pack module.
   * @returns The Pack Module.
   */
  public getPackModule(address: string): PackSDK {
    return this.getOrCreateModule(address, PackSDK);
  }

  /**
   *
   * @param address - The contract address of the given Coin module.
   * @returns The Coin Module.
   */
  public getCoinModule(address: string): CoinSDK {
    return this.getOrCreateModule(address, CoinSDK);
=======
  public getCollectionSDK(address: string): CollectionSDK {
    return this.getOrCreateModule(address, CollectionSDK);
  }

  public getPackSDK(address: string): PackSDK {
    return this.getOrCreateModule(address, PackSDK);
  }

  public getCurrencySDK(address: string): CurrencySDK {
    return this.getOrCreateModule(address, CurrencySDK);
>>>>>>> 225b29ad
  }

  /**
   *
   * @param address - The contract address of the given Market module.
   * @returns The Market Module.
   */
  public getMarketModule(address: string): MarketSDK {
    return this.getOrCreateModule(address, MarketSDK);
  }

  /**
   *
   * @param address - The contract address of the given Registry module.
   * @returns The Registry Module.
   */
  public getRegistrySDK(address: string): RegistrySDK {
    return this.getOrCreateModule(address, RegistrySDK);
  }
}<|MERGE_RESOLUTION|>--- conflicted
+++ resolved
@@ -1,20 +1,11 @@
-<<<<<<< HEAD
 import { Provider } from "@ethersproject/providers";
 import { ethers, Signer } from "ethers";
 import type { C } from "ts-toolbelt";
-import { CoinSDK } from "../coin";
-=======
-import { Signer } from "@ethersproject/abstract-signer";
-import { AddressZero } from "@ethersproject/constants";
-import { Network, Provider } from "@ethersproject/providers";
-import { ethers } from "ethers";
-import { C } from "ts-toolbelt";
+import { CollectionSDK } from "../collection";
+import { ControlSDK } from "../control";
 import { CurrencySDK } from "../currency";
->>>>>>> 225b29ad
-import { ControlSDK } from "../control";
 import { MarketSDK } from "../market";
 import { NFTSDK } from "../nft";
-import { CollectionSDK } from "../collection";
 import { PackSDK } from "../pack";
 import { RegistrySDK } from "../registry";
 import { ProviderOrSigner, ValidProviderInput } from "./types";
@@ -57,31 +48,6 @@
       this.ipfsGatewayUrl = opts.ipfsGatewayUrl;
     }
   }
-<<<<<<< HEAD
-=======
-
-  public setProviderOrSigner(providerOrNetwork: ValidProviderInput) {
-    if (
-      Provider.isProvider(providerOrNetwork) ||
-      Signer.isSigner(providerOrNetwork)
-    ) {
-      // sdk instantiated with a provider / signer
-      this.providerOrSigner = providerOrNetwork;
-    } else {
-      // sdk instantiated with a network name / network url
-      this.providerOrSigner = ethers.getDefaultProvider(providerOrNetwork);
-    }
-    //if we're setting a signer then also update that
-    if (Signer.isSigner(providerOrNetwork)) {
-      this.signer = providerOrNetwork;
-    } else {
-      this.signer = null;
-    }
-    this.updateModuleSigners();
-    return this.providerOrSigner;
-  }
-
->>>>>>> 225b29ad
   private updateModuleSigners() {
     for (const [, _module] of this.modules) {
       if (this.isReadOnly()) {
@@ -142,28 +108,12 @@
     return !Signer.isSigner(this.signer);
   }
 
-<<<<<<< HEAD
   /**
    *
    * @param address - The contract address of the given App module.
    * @returns The App Module.
    */
   public getAppModule(address: string): ControlSDK {
-=======
-  public getSigner(): Signer | null {
-    if (Signer.isSigner(this.signer)) {
-      return this.signer;
-    }
-    return null;
-  }
-
-  public async getSignerAddress(): Promise<string> {
-    const signer = this.getSigner();
-    return (await signer?.getAddress()) ?? "";
-  }
-
-  public getControlSDK(address: string): ControlSDK {
->>>>>>> 225b29ad
     return this.getOrCreateModule(address, ControlSDK);
   }
 
@@ -176,7 +126,6 @@
     return this.getOrCreateModule(address, NFTSDK);
   }
 
-<<<<<<< HEAD
   /**
    *
    * @param address - The contract address of the given Pack module.
@@ -188,23 +137,11 @@
 
   /**
    *
-   * @param address - The contract address of the given Coin module.
-   * @returns The Coin Module.
+   * @param address - The contract address of the given Currency module.
+   * @returns The Currency Module.
    */
-  public getCoinModule(address: string): CoinSDK {
-    return this.getOrCreateModule(address, CoinSDK);
-=======
-  public getCollectionSDK(address: string): CollectionSDK {
-    return this.getOrCreateModule(address, CollectionSDK);
-  }
-
-  public getPackSDK(address: string): PackSDK {
-    return this.getOrCreateModule(address, PackSDK);
-  }
-
-  public getCurrencySDK(address: string): CurrencySDK {
+  public getCurrencyModule(address: string): CurrencySDK {
     return this.getOrCreateModule(address, CurrencySDK);
->>>>>>> 225b29ad
   }
 
   /**
