import { AccessControlEnumerable, Forwarder__factory } from "@3rdweb/contracts";
import {
  JsonRpcProvider,
  JsonRpcSigner,
  Log,
  Provider,
  TransactionReceipt,
} from "@ethersproject/providers";
import { signERC2612Permit } from "eth-permit";
import {
  BaseContract,
  BigNumber,
  BytesLike,
  CallOverrides,
  ethers,
  Signer,
} from "ethers";
import { getContractMetadata, isContract } from "../common/contract";
import { ForwardRequest, getAndIncrementNonce } from "../common/forwarder";
import { getGasPriceForChain } from "../common/gas-price";
import { invariant } from "../common/invariant";
import { uploadMetadata } from "../common/ipfs";
import { ModuleType } from "../common/module-type";
<<<<<<< HEAD
import { getRoleHash, Role, SetAllRoles } from "../common/role";
=======
import { getRoleHash, Role } from "../common/role";
import { ISDKOptions } from "../interfaces/ISdkOptions";
>>>>>>> 63855420
import { ModuleMetadata } from "../types/ModuleMetadata";
import { ThirdwebSDK } from "./index";
import type {
  ForwardRequestMessage,
  MetadataURIOrObject,
  PermitRequestMessage,
  ProviderOrSigner,
} from "./types";

/**
 * The root Module class. All other Modules extend this.
 * @remarks This should never be instantiated directly.
 * @public
 */
export class Module<TContract extends BaseContract = BaseContract> {
  /**
   * @readonly
   */
  public readonly address: string;
  /**
   * @internal
   * @readonly
   */
  protected readonly ipfsGatewayUrl: string;
  /**
   * @internal
   * @readonly
   */
  protected readonly options: ISDKOptions;

  protected readonly sdk: ThirdwebSDK;

  /**
   * @internal
   */
  private _providerOrSigner: ProviderOrSigner | null = null;
  /**
   * @internal
   */
  protected get providerOrSigner(): ProviderOrSigner {
    return this.signer || this._providerOrSigner || this.getProviderOrSigner();
  }

  private set providerOrSigner(value: ProviderOrSigner) {
    this._providerOrSigner = value;
  }

  /**
   * @internal
   */
  private _signer: Signer | null = null;
  /**
   * @internal
   */
  protected get signer(): Signer | null {
    return this._signer;
  }

  private set signer(value: Signer | null) {
    this._signer = value;
  }

  /**
   * Contract connects to the SDK signer or provider
   * @internal
   */
  public contract: TContract;
  /**
   * Contract connects to the {@link ISDKOptions.readOnlyRpcUrl} if provided, otherwise connect to signer or provider
   * @internal
   */
  public readOnlyContract: TContract;

  /**
   * @internal
   */
  constructor(
    providerOrSigner: ProviderOrSigner,
    address: string,
    options: ISDKOptions,
    sdk: ThirdwebSDK,
  ) {
    this.address = address;
    this.options = options;
    this.ipfsGatewayUrl = options.ipfsGatewayUrl;
    this.setProviderOrSigner(providerOrSigner);
    this.contract = this.connectContract();
    this.readOnlyContract = this.options.readOnlyRpcUrl
      ? (this.contract.connect(
          ethers.getDefaultProvider(this.options.readOnlyRpcUrl),
        ) as TContract)
      : this.contract;
    this.sdk = sdk;
  }

  /**
   * @public
   * @returns whether the given contract exists on-chain
   */
  public async exists(): Promise<boolean> {
    const provider = await this.getProvider();
    invariant(provider, "exists() -- No Provider");
    return isContract(provider, this.address);
  }

  /**
   * @public
   * Get the metadata of the contract.
   */
  public async getMetadata(): Promise<ModuleMetadata> {
    invariant(await this.exists(), "contract does not exist");
    const contract = this.connectContract();
    const type = this.getModuleType();

    return {
      metadata: await getContractMetadata(
        this.getProviderOrSigner(),
        contract.address,
        this.options.ipfsGatewayUrl,
      ),
      address: contract.address,
      type,
    };
  }

  /**
   * @public
   * Set new metadata on the contract and return it if successful.
   * @param metadata - The metadata to set.
   */
  public async setMetadata(
    metadata: MetadataURIOrObject,
  ): Promise<ModuleMetadata> {
    invariant(await this.exists(), "contract does not exist");
    const uri = await uploadMetadata(metadata);
    await this.sendTransaction("setContractURI", [uri]);
    return this.getMetadata();
  }

  /**
   * @internal
   */
  public setProviderOrSigner(providerOrSigner: ProviderOrSigner) {
    this.providerOrSigner = providerOrSigner;
    if (Signer.isSigner(providerOrSigner)) {
      this.signer = providerOrSigner;
    }
    this.contract = this.connectContract();
    this.readOnlyContract = this.options.readOnlyRpcUrl
      ? (this.contract.connect(
          ethers.getDefaultProvider(this.options.readOnlyRpcUrl),
        ) as TContract)
      : this.contract;
  }

  /**
   * @internal
   */
  public clearSigner(): void {
    this.signer = null;
  }

  /**
   * @internal
   */
  private getProviderOrSigner(): ProviderOrSigner {
    return this.signer || this.providerOrSigner;
  }

  /**
   * @internal
   */
  protected getSigner(): Signer | null {
    if (Signer.isSigner(this.signer)) {
      return this.signer;
    }
    return null;
  }

  /**
   * @internal
   */
  protected hasValidSigner(): boolean {
    return Signer.isSigner(this.signer);
  }

  /**
   * @internal
   */
  protected async getSignerAddress(): Promise<string> {
    const signer = this.getSigner();
    invariant(signer, "Cannot get signer address without valid signer");
    return await signer.getAddress();
  }

  /**
   * @internal
   */
  protected async getProvider(): Promise<Provider | undefined> {
    const provider: Provider | undefined = Signer.isSigner(
      this.getProviderOrSigner(),
    )
      ? (this.providerOrSigner as Signer).provider
      : (this.providerOrSigner as Provider);
    return provider;
  }

  /**
   * @internal
   */
  protected async getChainID(): Promise<number> {
    const provider = await this.getProvider();
    invariant(provider, "getChainID() -- No Provider");
    const { chainId } = await provider.getNetwork();
    return chainId;
  }

  /**
   * @virtual
   * @internal
   */
  protected connectContract(): TContract {
    throw new Error("connectContract has to be implemented");
  }

  /**
   * @virtual
   * @internal
   */
  protected getModuleType(): ModuleType {
    throw new Error("getModuleType has to be implemented");
  }

  /**
   * @internal
   */
  protected async getCallOverrides(): Promise<CallOverrides> {
    const chainId = await this.getChainID();
    const speed = this.options.gasSpeed;
    const maxGasPrice = this.options.maxGasPriceInGwei;
    const gasPriceChain = await getGasPriceForChain(
      chainId,
      speed,
      maxGasPrice,
    );
    if (!gasPriceChain) {
      return {};
    }
    // TODO: support EIP-1559 by try-catch, provider.getFeeData();
    return {
      gasPrice: ethers.utils.parseUnits(gasPriceChain.toString(), "gwei"),
    };
  }

  /**
   * @internal
   */
  protected async sendTransaction(
    fn: string,
    args: any[],
    callOverrides?: CallOverrides,
  ): Promise<TransactionReceipt> {
    return this.sendContractTransaction(this.contract, fn, args, callOverrides);
  }

  /**
   * @internal
   */
  protected async sendContractTransaction(
    contract: BaseContract,
    fn: string,
    args: any[],
    callOverrides?: CallOverrides,
  ): Promise<TransactionReceipt> {
    if (!callOverrides) {
      callOverrides = await this.getCallOverrides();
    }
    if (this.options.transactionRelayerUrl) {
      return await this.sendGaslessTransaction(
        contract,
        fn,
        args,
        callOverrides,
      );
    } else {
      return await this.sendAndWaitForTransaction(
        contract,
        fn,
        args,
        callOverrides,
      );
    }
  }

  /**
   * @internal
   */
  private async sendAndWaitForTransaction(
    contract: BaseContract,
    fn: string,
    args: any[],
    callOverrides: CallOverrides,
  ): Promise<TransactionReceipt> {
    const tx = await contract.functions[fn](...args, callOverrides);
    if (tx.wait) {
      return await tx.wait();
    }
    return tx;
  }

  /**
   * @internal
   */
  private async sendGaslessTransaction(
    contract: BaseContract,
    fn: string,
    args: any[],
    callOverrides: CallOverrides,
  ): Promise<TransactionReceipt> {
    const signer = this.getSigner();
    invariant(
      signer,
      "Cannot execute gasless transaction without valid signer",
    );
    const provider = await this.getProvider();
    invariant(provider, "no provider to execute transaction");
    const chainId = await this.getChainID();
    const from = await this.getSignerAddress();
    const to = this.address;
    const value = callOverrides?.value || 0;
    const data = contract.interface.encodeFunctionData(fn, args);
    const gas = (await contract.estimateGas[fn](...args)).mul(2);
    const forwarderAddress = this.options.transactionRelayerForwarderAddress;
    const forwarder = Forwarder__factory.connect(
      forwarderAddress,
      this.getProviderOrSigner(),
    );
    const nonce = await getAndIncrementNonce(forwarder, from);

    const domain = {
      name: "GSNv2 Forwarder",
      version: "0.0.1",
      chainId,
      verifyingContract: forwarderAddress,
    };

    const types = {
      ForwardRequest,
    };

    let message: ForwardRequestMessage | PermitRequestMessage = {
      from,
      to,
      value: BigNumber.from(value).toString(),
      gas: BigNumber.from(gas).toString(),
      nonce: BigNumber.from(nonce).toString(),
      data,
    };

    let signature: BytesLike;

    // if the executing function is "approve" and matches with erc20 approve signature
    // and if the token supports permit, then we use permit for gasless instead of approve.
    if (
      fn === "approve" &&
      args.length === 2 &&
      contract.interface.functions["approve(address,uint256)"] &&
      contract.interface.functions[
        "permit(address,address,uint256,uint256,uint8,bytes32,bytes32)"
      ]
    ) {
      const spender = args[0];
      const amount = args[1];
      const permit = await signERC2612Permit(
        signer,
        contract.address,
        from,
        spender,
        amount,
      );
      message = { to: contract.address, ...permit };
      signature = `${permit.r}${permit.s.substring(2)}${permit.v.toString(16)}`;
    } else {
      try {
        signature = await (signer as JsonRpcSigner)._signTypedData(
          domain,
          types,
          message,
        );
      } catch (e) {
        if (
          typeof e === "string" &&
          e.indexOf("The method eth_signTypedData_v4 does not exist") > -1
        ) {
          const payload = ethers.utils._TypedDataEncoder.getPayload(
            domain,
            types,
            message,
          );
          signature = await (signer?.provider as JsonRpcProvider).send(
            "eth_signTypedData",
            [from.toLowerCase(), JSON.stringify(payload)],
          );
        } else {
          throw new Error(`Failed to sign: ${e}`);
        }
      }
    }

    // await forwarder.verify(message, signature);
    const txHash = await this.options.transactionRelayerSendFunction(
      message,
      signature,
    );

    return await provider.waitForTransaction(txHash);
  }

  protected parseEventLogs(eventName: string, logs?: Log[]): any {
    if (!logs) {
      return null;
    }
    const contract = this.contract;
    for (const log of logs) {
      try {
        const event = contract.interface.decodeEventLog(
          eventName,
          log.data,
          log.topics,
        );
        return event;
        // eslint-disable-next-line no-empty
      } catch (e) {}
    }
    return null;
  }
}

/**
 * Extends the {@link Module} class to add {@link Role} functionality.
 *
 * @public
 */
export class ModuleWithRoles<
  TContract extends AccessControlEnumerable = AccessControlEnumerable,
> extends Module<TContract> {
  /**
   * @virtual
   * @internal
   */
  protected getModuleRoles(): readonly Role[] {
    throw new Error("getModuleRoles has to be implemented by a subclass");
  }

  /**
   * @internal
   */
  private get roles() {
    return this.getModuleRoles();
  }

  /** @internal */
  constructor(
    providerOrSigner: ProviderOrSigner,
    address: string,
    options: ISDKOptions,
    sdk: ThirdwebSDK,
  ) {
    super(providerOrSigner, address, options, sdk);
  }

  /**
   * Call this to get a list of addresses that are members of a specific role.
   *
   * @param role - The {@link IRoles | role} to to get a memberlist for.
   * @returns The list of addresses that are members of the specific role.
   * @throws If you are requestiong a role that does not exist on the module this will throw an {@link InvariantError}.
   * @see {@link ModuleWithRoles.getAllRoleMembers | getAllRoleMembers} to get get a list of addresses for all supported roles on the module.
   * @example Say you want to get the list of addresses that are members of the {@link IRoles.minter | minter} role.
   * ```typescript
   * const minterAddresses: string[] = await module.getRoleMemberList("minter");
   * ```
   *
   * @public
   */
  public async getRoleMembers(role: Role): Promise<string[]> {
    invariant(
      this.roles.includes(role),
      `this module does not support the "${role}" role`,
    );
    const contract = this.contract;
    const roleHash = getRoleHash(role);
    const count = (await contract.getRoleMemberCount(roleHash)).toNumber();
    return await Promise.all(
      Array.from(Array(count).keys()).map((i) =>
        contract.getRoleMember(roleHash, i),
      ),
    );
  }

  /**
   * Call this to get get a list of addresses for all supported roles on the module.
   *
   * @see {@link ModuleWithRoles.getRoleMembers | getRoleMembers} to get a list of addresses that are members of a specific role.
   * @returns A record of {@link Role}s to lists of addresses that are members of the given role.
   * @throws If the module does not support roles this will throw an {@link InvariantError}.
   *
   * @public
   */
  public async getAllRoleMembers(): Promise<Partial<Record<Role, string[]>>> {
    invariant(this.roles.length, "this module has no support for roles");
    const roles: Partial<Record<Role, string[]>> = {};
    for (const role of this.roles) {
      roles[role] = await this.getRoleMembers(role);
    }
    return roles;
  }
  /**
   * Call this to OVERWRITE the list of addresses that are members of specific roles.
   *
   * Every role in the list will be overwritten with the new list of addresses provided with them.
   * If you want to add or remove addresses for a single address use {@link ModuleWithRoles.grantRole | grantRole} and {@link ModuleWithRoles.grantRole | revokeRole} respectively instead.
   * @param rolesWithAddresses - A record of {@link Role}s to lists of addresses that should be members of the given role.
   * @throws If you are requestiong a role that does not exist on the module this will throw an {@link InvariantError}.
   * @example Say you want to overwrite the list of addresses that are members of the {@link IRoles.minter | minter} role.
   * ```typescript
   * const minterAddresses: string[] = await module.getRoleMemberList("minter");
   * await module.setAllRoleMembers({
   *  minter: []
   * });
   * console.log(await module.getRoleMemberList("minter")); // No matter what members had the role before, the new list will be set to []
   * ```
   * @public
   *
   * */
  public async setAllRoleMembers(
    rolesWithAddresses: SetAllRoles,
  ): Promise<any> {
    const roles = Object.keys(rolesWithAddresses);
    invariant(roles.length, "you must provide at least one role to set");
    invariant(
      roles.every((role) => this.roles.includes(role as Role)),
      "this module does not support the given role",
    );
    const currentRoles = await this.getAllRoleMembers();
    const encoded: string[] = [];
    roles.forEach(async (role) => {
      const addresses = rolesWithAddresses[role as Role] || [];
      const currentAddresses = currentRoles[role as Role] || [];
      const toAdd = addresses.filter(
        (address) => !currentAddresses.includes(address),
      );
      const toRemove = currentAddresses.filter(
        (address) => !addresses.includes(address),
      );
      if (toAdd.length) {
        toAdd.forEach((address) => {
          encoded.push(
            this.contract.interface.encodeFunctionData("grantRole", [
              getRoleHash(role as Role),
              address,
            ]),
          );
        });
      }
      if (toRemove.length) {
        toRemove.forEach((address) => {
          encoded.push(
            this.contract.interface.encodeFunctionData("revokeRole", [
              getRoleHash(role as Role),
              address,
            ]),
          );
        });
      }
    });
    return await this.sendTransaction("multicall", [encoded]);
  }
  /**
   *
   * Call this to revoke all roles given to a specific address.
   * @param address - The address to revoke all roles for.
   * @returns A list of roles that were revoked.
   *
   * @public
   *
   */

  public async revokeAllRolesFromAddress(address: string): Promise<Role[]> {
    const currentRoles = await this.getAllRoleMembers();
    const encoded: string[] = [];
    const rolesRemoved: Role[] = [];
    Object.keys(currentRoles).forEach(async (role) => {
      if (currentRoles[role as Role]?.includes(address)) {
        encoded.push(
          this.contract.interface.encodeFunctionData("revokeRole", [
            getRoleHash(role as Role),
            address,
          ]),
        );
        rolesRemoved.push(role as Role);
      }
    });
    await this.sendTransaction("multicall", [encoded]);
    return rolesRemoved;
  }

  /**
   * Call this to grant a role to a specific address.
   *
   * @remarks
   *
   * Make sure you are sure you want to grant the role to the address.
   *
   * @param role - The {@link IRoles | role} to grant to the address
   * @param address - The address to grant the role to
   * @returns The transaction receipt
   * @throws If you are trying to grant does not exist on the module this will throw an {@link InvariantError}.
   *
   * @public
   */
  public async grantRole(
    role: Role,
    address: string,
  ): Promise<TransactionReceipt> {
    invariant(
      this.roles.includes(role),
      `this module does not support the "${role}" role`,
    );
    return await this.sendTransaction("grantRole", [
      getRoleHash(role),
      address,
    ]);
  }

  /**
   * Call this to revoke a role from a specific address.
   *
   * @remarks
   *
   * -- Caution --
   *
   * This will let you remove yourself from the role, too.
   * If you remove yourself from the {@link IRoles.admin | admin} role, you will no longer be able to administer the module.
   * There is no way to recover from this.
   *
   * @param role - The {@link IRoles | role} to revoke
   * @param address - The address to revoke the role from
   * @returns The transaction receipt
   * @throws If you are trying to revoke does not exist on the module this will throw an {@link InvariantError}.
   *
   * @public
   */
  public async revokeRole(
    role: Role,
    address: string,
  ): Promise<TransactionReceipt> {
    invariant(
      this.roles.includes(role),
      `this module does not support the "${role}" role`,
    );
    const signerAddress = await this.getSignerAddress();
    if (signerAddress.toLowerCase() === address.toLowerCase()) {
      return await this.sendTransaction("renounceRole", [
        getRoleHash(role),
        address,
      ]);
    } else {
      return await this.sendTransaction("revokeRole", [
        getRoleHash(role),
        address,
      ]);
    }
  }

  /**
   * Prepares any set of metadata for uploading by recursively converting all Buffer|Blob|File objects
   * into a hash of the object after its been uploaded to distributed storage (e.g. IPFS). After uploading
   * any File|Buffer|Blob, the metadata is serialized to a string.
   *
   * @param metadata - The list of metadata to prepare for upload.
   * @returns - The serialized metadata object.
   */
  public async prepareMetadata(metadata: MetadataURIOrObject): Promise<string> {
    if (typeof metadata === "string") {
      return metadata;
    }

    const _fileHandler = async (object: any) => {
      const keys = Object.keys(object);
      for (const key in keys) {
        const val = object[keys[key]];
        const shouldUpload = val instanceof File || val instanceof Buffer;
        if (shouldUpload) {
          object[keys[key]] = await this.sdk
            .getStorage()
            .upload(object[keys[key]]);
        }
        if (shouldUpload && typeof object[keys[key]] !== "string") {
          throw new Error("Upload to IPFS failed");
        }
        if (typeof val === "object") {
          object[keys[key]] = await _fileHandler(object[keys[key]]);
        }
      }
      return object;
    };

    metadata = await _fileHandler(metadata);
    // TODO: use json2typescript to convert metadata to string
    return JSON.stringify(metadata);
  }

  /**
   * Prepares a list of metadata for uploading.
   *
   * @param metadata - List of metadata to prepare for upload.
   * @returns - List of metadata prepared for upload.
   */
  public async prepareBatchMetadata(
    metadata: MetadataURIOrObject[],
  ): Promise<string[]> {
    return await Promise.all(
      metadata.map(async (m) => await this.prepareMetadata(m)),
    );
  }
}<|MERGE_RESOLUTION|>--- conflicted
+++ resolved
@@ -21,12 +21,8 @@
 import { invariant } from "../common/invariant";
 import { uploadMetadata } from "../common/ipfs";
 import { ModuleType } from "../common/module-type";
-<<<<<<< HEAD
 import { getRoleHash, Role, SetAllRoles } from "../common/role";
-=======
-import { getRoleHash, Role } from "../common/role";
 import { ISDKOptions } from "../interfaces/ISdkOptions";
->>>>>>> 63855420
 import { ModuleMetadata } from "../types/ModuleMetadata";
 import { ThirdwebSDK } from "./index";
 import type {
