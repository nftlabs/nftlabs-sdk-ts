--- conflicted
+++ resolved
@@ -1,13 +1,4 @@
-<<<<<<< HEAD
-import {
-  AccessControl,
-  AccessControlEnumerable,
-  AccessControlEnumerableUpgradeable,
-  Forwarder__factory,
-} from "@3rdweb/contracts";
-=======
 import { AccessControlEnumerable } from "@3rdweb/contracts";
->>>>>>> 05830cce
 import {
   ExternalProvider,
   JsonRpcProvider,
