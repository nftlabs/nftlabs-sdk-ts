--- conflicted
+++ resolved
@@ -159,14 +159,9 @@
     super(connection, options);
     this.storageHandler = storage;
     this.storage = new RemoteStorage(storage);
-<<<<<<< HEAD
     this.deployer = new ContractDeployer(connection, options, storage);
     this.wallet = new UserWallet(connection, options);
-=======
-    this.wallet = new UserWallet(signerOrProvider, options);
-    this.deployer = new ContractDeployer(signerOrProvider, options, storage);
-    this.auth = new WalletAuthenticator(signerOrProvider, this.wallet, options);
->>>>>>> 10ebb96a
+    this.auth = new WalletAuthenticator(connection, this.wallet, options);
     this._publisher = new ContractPublisher(
       connection,
       this.options,
@@ -418,28 +413,6 @@
   }
 
   /**
-<<<<<<< HEAD
-=======
-   * Update the active signer or provider for all contracts
-   * @param network - the new signer or provider
-   */
-  public override updateSignerOrProvider(network: NetworkOrSignerOrProvider) {
-    super.updateSignerOrProvider(network);
-    this.updateContractSignerOrProvider();
-  }
-
-  private updateContractSignerOrProvider() {
-    this.auth.updateSignerOrProvider(this.getSignerOrProvider());
-    this.wallet.onNetworkUpdated(this.getSignerOrProvider());
-    this.deployer.updateSignerOrProvider(this.getSignerOrProvider());
-    this._publisher.updateSignerOrProvider(this.getSignerOrProvider());
-    for (const [, contract] of this.contractCache) {
-      contract.onNetworkUpdated(this.getSignerOrProvider());
-    }
-  }
-
-  /**
->>>>>>> 10ebb96a
    * Get an instance of a Custom ThirdwebContract
    * @param address - the address of the deployed contract
    * @returns the contract
@@ -496,6 +469,7 @@
    */
   private propagateSignerUpdated(signer: Signer | undefined) {
     this.updateSigner(signer);
+    this.auth.updateSigner(this.getSigner());
     this.deployer.updateSigner(this.getSigner());
     this._publisher.updateSigner(this.getSigner());
     for (const [, contract] of this.contractCache) {
