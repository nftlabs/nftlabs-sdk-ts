--- conflicted
+++ resolved
@@ -120,32 +120,18 @@
   async balance(
     currencyAddress = NATIVE_TOKEN_ADDRESS,
   ): Promise<CurrencyValue> {
-<<<<<<< HEAD
-    let balance: BigNumber;
-    if (isNativeToken(currencyAddress)) {
-      balance = await this.connectedWallet().getBalance();
-=======
-    const signer = this.connection.getSigner();
+    const signer = this.connectedWallet();
     invariant(signer, "Wallet not connected");
-    const provider = this.connection.getProvider();
+    const provider = this.readOnlyProvider.getProvider();
     let balance: BigNumber;
     if (isNativeToken(currencyAddress)) {
       balance = await provider.getBalance(await this.getAddress());
->>>>>>> 62f80855
     } else {
       balance = await this.createErc20(currencyAddress).readContract.balanceOf(
         await this.getAddress(),
       );
     }
-<<<<<<< HEAD
-    return await fetchCurrencyValue(
-      this.readOnlyProvider.getProvider(),
-      currencyAddress,
-      balance,
-    );
-=======
     return await fetchCurrencyValue(provider, currencyAddress, balance);
->>>>>>> 62f80855
   }
 
   /**
