--- conflicted
+++ resolved
@@ -13,13 +13,7 @@
 import { ContractWrapper } from "../classes/contract-wrapper";
 import { IERC20 } from "contracts";
 import { BigNumber, providers, Signer } from "ethers";
-import { EventEmitter2 } from "eventemitter2";
-import StrictEventEmitter from "strict-event-emitter-types";
-
-interface WalletEvent {
-  connected: Signer;
-  disconnected: void;
-}
+import { EventEmitter } from "eventemitter3";
 
 /**
  * Connect and Interact with a user wallet
@@ -34,8 +28,7 @@
   private signer: Signer | undefined;
   private options: SDKOptions;
 
-  public events: StrictEventEmitter<EventEmitter2, WalletEvent> =
-    new EventEmitter2();
+  public events = new EventEmitter();
 
   constructor(connection: ConnectionInfo, options: SDKOptions) {
     this.readOnlyProvider = new RPCConnectionHandler(connection);
@@ -120,14 +113,8 @@
   async balance(
     currencyAddress = NATIVE_TOKEN_ADDRESS,
   ): Promise<CurrencyValue> {
-<<<<<<< HEAD
-    const signer = this.connectedWallet();
-    invariant(signer, "Wallet not connected");
+    this.requireWallet();
     const provider = this.readOnlyProvider.getProvider();
-=======
-    this.requireWallet();
-    const provider = this.connection.getProvider();
->>>>>>> 10ebb96a
     let balance: BigNumber;
     if (isNativeToken(currencyAddress)) {
       balance = await provider.getBalance(await this.getAddress());
@@ -177,18 +164,12 @@
    * PRIVATE FUNCTIONS
    * ***********************/
 
-<<<<<<< HEAD
-  private connectedWallet() {
+  private requireWallet() {
     const signer = this.signer;
-    invariant(signer, "Wallet not connected");
-=======
-  private requireWallet() {
-    const signer = this.connection.getSigner();
     invariant(
       signer,
       "This action requires a connected wallet. Please pass a valid signer to the SDK.",
     );
->>>>>>> 10ebb96a
     return signer;
   }
 
