import { BigNumber, BigNumberish, ethers } from "ethers";
import { FunctionDeprecatedError } from "..";
import { PublicClaimCondition } from "../types/claim-conditions/PublicMintCondition";
import { SnapshotInfo } from "../types/snapshots/SnapshotInfo";
import ClaimConditionPhase from "./ClaimConditionPhase";

class ClaimConditionFactory {
  private phases: ClaimConditionPhase[] = [];
  private createSnapshot: (leafs: string[]) => Promise<SnapshotInfo>;

  // eslint-disable-next-line @typescript-eslint/no-empty-function
  constructor(createSnapshotFunc: (leafs: string[]) => Promise<SnapshotInfo>) {
    this.createSnapshot = createSnapshotFunc;
  }

  /**
   * Used internally when creating a drop module/updating
   * the claim conditions of a drop module.
   *
   * @internal
   *
   * @returns - The claim conditions that will be used when validating a users claim transaction.
   */
  public async buildConditions(): Promise<PublicClaimCondition[]> {
    let sorted: PublicClaimCondition[] = [];
    await Promise.all(
      this.phases.map((c) => c.buildPublicClaimCondition()),
    ).then((publicClaimConditions) => {
      // TODO: write test to ensure they're sorted by start time, earliest first
      sorted = publicClaimConditions.sort((a, b) => {
        if (a.startTimestamp.eq(b.startTimestamp)) {
          return 0;
        } else if (a.startTimestamp.gt(b.startTimestamp)) {
          return 1;
        } else {
          return -1;
        }
      });
    });

    return sorted;
  }

  /**
   * Used internally when creating a drop module/updating
   * the claim conditions of a drop module.
   *
   * @internal
   *
   * @returns - The claim conditions that will be used when validating a users claim transaction.
   */
  public async buildConditionsForDropV1(): Promise<PublicClaimCondition[]> {
    // v1 startTimestamp takes seconds from now.
    // v2 takes unix timestamp in seconds.
<<<<<<< HEAD
    let sorted: PublicClaimCondition[] = [];
    await Promise.all(this.phases.map((c) => c.buildPublicClaimCondition()))
      .then((c1) => {
        return c1.map((c2) => {
          const now = Math.floor(Date.now() / 1000);
          return {
            ...c2,
            startTimestamp: c2.startTimestamp.lt(now)
              ? BigNumber.from(0)
              : c2.startTimestamp.sub(now),
          };
        });
      })
      .then((publicClaimConditions) => {
        // TODO: write test to ensure they're sorted by start time, earliest first
        sorted = publicClaimConditions.sort((a, b) => {
          if (a.startTimestamp.eq(b.startTimestamp)) {
            return 0;
          } else if (a.startTimestamp.gt(b.startTimestamp)) {
            return 1;
          } else {
            return -1;
          }
        });
      });
=======
    let conditions = await Promise.all(
      this.phases.map((c) => c.buildPublicClaimCondition()),
    );

    conditions = conditions.map((c) => {
      const now = Math.floor(Date.now() / 1000);
      return {
        ...c,
        startTimestamp: c.startTimestamp.lt(now)
          ? BigNumber.from(0)
          : c.startTimestamp.sub(now),
      };
    });

    // TODO: write test to ensure they're sorted by start time, earliest first
    const sorted = conditions.sort((a, b) => {
      if (a.startTimestamp.eq(b.startTimestamp)) {
        return 0;
      } else if (a.startTimestamp.gt(b.startTimestamp)) {
        return 1;
      } else {
        return -1;
      }
    });
>>>>>>> 6b76efa9

    return sorted;
  }

  /**
   * Converts a set of generic `PublicClaimCondition`s into a `ClaimConditionFactory`
   *
   * @param conditions - The conditions to load, should be returned directly from the contract.
   * @returns - The loaded claim condition factory.
   */
  public fromPublicClaimConditions(conditions: PublicClaimCondition[]) {
    const phases = [];
    for (const condition of conditions) {
      const phase = new ClaimConditionPhase(this.createSnapshot);

      // If there's a price, there must also be an associated currency
      if (condition.currency) {
        phase.setPrice(condition.pricePerToken, condition.currency);
      }

      if (condition.maxMintSupply) {
        phase.setMaxQuantity(condition.maxMintSupply);
      }

      phase.setConditionStartTime(
        new Date(condition.startTimestamp.toNumber() * 1000),
      );
      phases.push(phase);
    }
    this.phases = phases;
    return this;
  }

  /**
   * Creates a new claim 'phase' with its own set of claim conditions
   *
   * @param startTime - The start time of the phase in epoch seconds or a `Date` object.
   * @param maxQuantity - The max quantity of the phase. By default, this is set to be infinite. In most cases, if your drop only
   has a single phase, you don't need to override this value. If your drop has multiple phases, you should override this value and specify how many tokens are available for each specific phase.
    * @param maxQuantityPerTransaction - The maximum number of claims that can be made in a single transaction. By default, this is set to infinite which means that there is no limit.
   *
   * @returns - The claim condition builder.
   */
  public newClaimPhase({
    startTime,
    maxQuantity = ethers.constants.MaxUint256,
    maxQuantityPerTransaction = ethers.constants.MaxUint256,
  }: {
    startTime: Date | number;
    maxQuantity?: BigNumberish;
    maxQuantityPerTransaction?: BigNumberish;
  }): ClaimConditionPhase {
    const condition = new ClaimConditionPhase(this.createSnapshot);

    condition.setConditionStartTime(startTime);
    condition.setMaxQuantity(BigNumber.from(maxQuantity));
    condition.setMaxQuantityPerTransaction(
      BigNumber.from(maxQuantityPerTransaction),
    );

    this.phases.push(condition);
    return condition;
  }

  /**
   * Removes a claim condition phase from the factory.
   *
   * @param phase - The phase to remove
   */
  public async deleteClaimPhase(index: number): Promise<void> {
    if (index < 0 || index >= this.phases.length) {
      return;
    }

    const sorted = await this.buildConditions();
    const cleared = sorted.splice(index - 1, 1);
    this.fromPublicClaimConditions(cleared);
  }

  /**
   * @deprecated - Use {@link deleteClaimPhase} instead.
   */
  public removeClaimPhase(_index: number): void {
    throw new FunctionDeprecatedError("deleteClaimPhase");
  }

  /**
   * Helper method fetches all snapshots from a factory.
   *
   * @returns - All snapshots in the condition factory.
   */
  public allSnapshots(): SnapshotInfo[] {
    return this.phases
      .filter((p) => p.getSnapshot() !== undefined)
      .map((p) => p.getSnapshot() as SnapshotInfo);
  }
}

export default ClaimConditionFactory;<|MERGE_RESOLUTION|>--- conflicted
+++ resolved
@@ -52,33 +52,6 @@
   public async buildConditionsForDropV1(): Promise<PublicClaimCondition[]> {
     // v1 startTimestamp takes seconds from now.
     // v2 takes unix timestamp in seconds.
-<<<<<<< HEAD
-    let sorted: PublicClaimCondition[] = [];
-    await Promise.all(this.phases.map((c) => c.buildPublicClaimCondition()))
-      .then((c1) => {
-        return c1.map((c2) => {
-          const now = Math.floor(Date.now() / 1000);
-          return {
-            ...c2,
-            startTimestamp: c2.startTimestamp.lt(now)
-              ? BigNumber.from(0)
-              : c2.startTimestamp.sub(now),
-          };
-        });
-      })
-      .then((publicClaimConditions) => {
-        // TODO: write test to ensure they're sorted by start time, earliest first
-        sorted = publicClaimConditions.sort((a, b) => {
-          if (a.startTimestamp.eq(b.startTimestamp)) {
-            return 0;
-          } else if (a.startTimestamp.gt(b.startTimestamp)) {
-            return 1;
-          } else {
-            return -1;
-          }
-        });
-      });
-=======
     let conditions = await Promise.all(
       this.phases.map((c) => c.buildPublicClaimCondition()),
     );
@@ -103,7 +76,6 @@
         return -1;
       }
     });
->>>>>>> 6b76efa9
 
     return sorted;
   }
