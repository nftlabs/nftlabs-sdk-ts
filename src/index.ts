<<<<<<< HEAD
export * from "./coin";
export * from "./common";
export * from "./control";
export * from "./core";
export * from "./core/types";
export * from "./market";
export * from "./nft";
export * from "./pack";
export * from "./registry";
=======
import { NFTLabsSDK } from "./core";
import fetch from "node-fetch";

if (!globalThis.fetch) {
  // @ts-ignore
  globalThis.fetch = fetch;
}

export default NFTLabsSDK;
>>>>>>> 225b29ad
<|MERGE_RESOLUTION|>--- conflicted
+++ resolved
@@ -1,21 +1,17 @@
-<<<<<<< HEAD
-export * from "./coin";
+import fetch from "node-fetch";
+
 export * from "./common";
 export * from "./control";
 export * from "./core";
 export * from "./core/types";
+export * from "./currency";
 export * from "./market";
 export * from "./nft";
 export * from "./pack";
 export * from "./registry";
-=======
-import { NFTLabsSDK } from "./core";
-import fetch from "node-fetch";
 
 if (!globalThis.fetch) {
+  // eslint-disable-next-line @typescript-eslint/ban-ts-comment
   // @ts-ignore
   globalThis.fetch = fetch;
-}
-
-export default NFTLabsSDK;
->>>>>>> 225b29ad
+}