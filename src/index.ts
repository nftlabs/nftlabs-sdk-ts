/**
 * The {@link https://thirdweb.com | thirdweb} typescript sdk.
 *
 * @remarks
 * Please keep in mind that the thirdweb typescript sdk and {@link https://thirdweb.com/dashboard | Admin Dashboard} are currently in Early Access.
 *
 * Should you find bugs or in the case you need help please reach out to us in {@link https://discord.gg/thirdweb | Discord}. (We also have 🍪 )
 *
 *
 * @example
 * To get you started here's how you would instantiate the SDK and fetch some NFTs
 *
 * 1. Install the sdk
 * ```shell
 * npm install @3rdweb/sdk
 * ```
 *
 * 2. Get your NFT contract address from the {@link https://thirdweb.com/dashboard | Admin Dashboard}.
 *
 * 3. Write the tiniest amount of code!
 * ```typescript
 *  1 | import { ThirdwebSDK } from "@3rdweb/sdk";
 *  2 | import type { NFTModule, NFTMetadataOwner } from "@3rdweb/sdk";
 *  3 |
 *  5 | const contractAddress = "0x..."; // your contract address from step 2
 *  6 |
 *  7 | const sdk = new ThirdwebSDK();
 *  8 |
 *  9 | const nftModule: NFTModule = sdk.getNftModule(contractAddress);
 * 10 |
 * 11 | const nftListWithOwnerAddress: NFTMetadataOwner[] = await nftModule.getAllWithOwner();
 * 12 |
 * 13 | console.log(nftListWithOwnerAddress);
 * ```
 * ```
 * Output
 * => [
 *       {
 *          owner: "0x...",
 *          metadata: {
 *            name: "...",
 *            description: "...",
 *            image: "..."
 *          },
 *       },
 *       {
 *          owner: "0x...",
 *          metadata: {
 *            name: "...",
 *            description: "...",
 *            image: "..."
 *          },
 *       },
 *       ...
 *    ]
 * ```
 *
 * @packageDocumentation
 */

import fetch from "node-fetch";

export * from "./common";
export type { InvariantError } from "./common/invariant";
export * from "./core";
export type { Module, ModuleWithRoles } from "./core/module";
export type { IAppModule } from "./core/registry";
export * from "./core/types";
export * from "./enums";
export * from "./factories";
export * from "./interfaces";
<<<<<<< HEAD
export * from "./enums";
=======
export * from "./modules";
export * from "./storage";
export * from "./types";
>>>>>>> 1a824df8
export * from "./utils";

if (!globalThis.fetch) {
  // eslint-disable-next-line @typescript-eslint/ban-ts-comment
  // @ts-ignore
  globalThis.fetch = fetch;
}<|MERGE_RESOLUTION|>--- conflicted
+++ resolved
@@ -69,13 +69,9 @@
 export * from "./enums";
 export * from "./factories";
 export * from "./interfaces";
-<<<<<<< HEAD
-export * from "./enums";
-=======
 export * from "./modules";
 export * from "./storage";
 export * from "./types";
->>>>>>> 1a824df8
 export * from "./utils";
 
 if (!globalThis.fetch) {
