import IAppModule from "./IAppModule";
import IDropModule from "./IDropModule";
import { ISDKOptions } from "./ISdkOptions";
import IThirdwebSdk from "./IThirdwebSdk";

<<<<<<< HEAD
export * from "./modules";
=======
export * from "./IStorage";
>>>>>>> 1a824df8

export { IAppModule, ISDKOptions, IThirdwebSdk, IDropModule };<|MERGE_RESOLUTION|>--- conflicted
+++ resolved
@@ -3,10 +3,6 @@
 import { ISDKOptions } from "./ISdkOptions";
 import IThirdwebSdk from "./IThirdwebSdk";
 
-<<<<<<< HEAD
+export * from "./IStorage";
 export * from "./modules";
-=======
-export * from "./IStorage";
->>>>>>> 1a824df8
-
 export { IAppModule, ISDKOptions, IThirdwebSdk, IDropModule };