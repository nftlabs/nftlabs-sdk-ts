--- conflicted
+++ resolved
@@ -48,21 +48,14 @@
   private async transformResultToListing(listing: any): Promise<Listing> {
     let currency: CurrencyValue | null = null;
 
-<<<<<<< HEAD
-    currency = await getCurrencyValue(
-      this.providerOrSigner,
-      listing.currency,
-      listing.pricePerToken,
-    );
-=======
     try {
       currency = await getCurrencyValue(
         this.providerOrSigner,
         listing.currency,
         listing.pricePerToken,
       );
+      // eslint-disable-next-line no-empty
     } catch (e) {}
->>>>>>> 225b29ad
 
     let metadata: NFTMetadata | undefined = undefined;
     try {
