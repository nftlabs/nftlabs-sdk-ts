--- conflicted
+++ resolved
@@ -9,7 +9,7 @@
   Pack__factory,
   ProtocolControl,
   ProtocolControl__factory,
-  Royalty__factory,
+  Royalty__factory
 } from "@3rdweb/contracts";
 import { AddressZero } from "@ethersproject/constants";
 import { TransactionReceipt } from "@ethersproject/providers";
@@ -17,19 +17,11 @@
 import { isAddress } from "ethers/lib/utils";
 import { JsonConvert } from "json2typescript";
 import {
-  ChainlinkVrf,
-<<<<<<< HEAD
-  Role,
+  ChainlinkVrf, CurrencyValue,
+  getCurrencyValue, Role,
   RolesMap,
   uploadMetadata,
-  uploadToIPFS,
-=======
-  CurrencyValue,
-  getCurrencyValue,
-  Role,
-  RolesMap,
-  uploadMetadata,
->>>>>>> ee7b9206
+  uploadToIPFS
 } from "../common";
 import { getContractMetadata } from "../common/contract";
 import { invariant } from "../common/invariant";
