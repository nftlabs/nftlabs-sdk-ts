import {
  ERC20__factory,
  ERC721__factory,
  NFTCollection as NFTBundleContract,
  NFTCollection__factory,
} from "@3rdweb/contracts";
import { BigNumber, BigNumberish } from "@ethersproject/bignumber";
import { TransactionReceipt } from "@ethersproject/providers";
import { BytesLike } from "ethers";
import { ModuleType, Role, RolesMap } from "../common";
import { getTokenMetadata, NFTMetadata } from "../common/nft";
import { ModuleWithRoles } from "../core/module";
import { MetadataURIOrObject } from "../core/types";
import { ITransferable } from "../interfaces/contracts/ITransferable";
import { UnderlyingType } from "./pack";

/**
 * @beta
 */

export interface BundleMetadata {
  creator: string;
  supply: BigNumber;
  metadata: NFTMetadata;
  ownedByAddress: BigNumber;
  underlyingType: UnderlyingType;
}

export interface CollectionMetadata {
  creator: string;
  supply: BigNumber;
  metadata: NFTMetadata;
  ownedByAddress: BigNumber;
}

/**
 * @beta
 */

export interface INFTBundleCreateArgs {
  metadata: MetadataURIOrObject;
  supply: BigNumberish;
}
export interface INFTCollectionCreateArgs {
  metadata: MetadataURIOrObject;
  supply: BigNumberish;
}

/**
 * @beta
 */

export interface INFTCollectionBatchArgs {
  tokenId: BigNumberish;
  amount: BigNumberish;
}

export interface INFTBundleBatchArgs {
  tokenId: BigNumberish;
  amount: BigNumberish;
}

/**
 * Create a collection of NFTs that lets you optionally mint multiple copies of each NFT.
 *
 * @example
 *
 * ```javascript
 * import { ThirdwebSDK } from "@3rdweb/sdk";
 *
 * const sdk = new ThirdwebSDK({{wallet_provider}});
 * const module = sdk.getBundleModule("{{module_address}}");
 * ```
 *
 * @public
 */
export class BundleModule
  extends ModuleWithRoles<NFTBundleContract>
  implements ITransferable
{
  public static moduleType: ModuleType = ModuleType.BUNDLE;

  public static roles = [
    RolesMap.admin,
    RolesMap.minter,
    RolesMap.pauser,
    RolesMap.transfer,
  ] as const;

  /**
   * @override
   * @internal
   */
  protected getModuleRoles(): readonly Role[] {
    return BundleModule.roles;
  }

  /**
   * @internal
   */
  protected connectContract(): NFTBundleContract {
    return NFTCollection__factory.connect(this.address, this.providerOrSigner);
  }

  /**
   * @internal
   */
  protected getModuleType(): ModuleType {
    return BundleModule.moduleType;
  }

  /**
   *
   * Get a single bundle item by tokenId.
   * @param tokenId - the unique token id of the nft
   * @returns A promise that resolves to a `BundleMetadata`.
   */
  public async get(tokenId: string, address?: string): Promise<BundleMetadata> {
    const [metadata, supply, ownedByAddress, state] = await Promise.all([
      getTokenMetadata(this.readOnlyContract, tokenId, this.ipfsGatewayUrl),
      this.readOnlyContract
        .totalSupply(tokenId)
        .catch(() => BigNumber.from("0")),
      address ? (await this.balanceOf(address, tokenId)).toNumber() : 0,
      this.readOnlyContract.tokenState(tokenId),
    ]);
    return {
      creator: state.creator,
      supply,
      metadata,
      ownedByAddress: BigNumber.from(ownedByAddress),
      underlyingType: state.underlyingType,
    };
  }

  /**
   * Get NFT Data
   *
   * @remarks Get data associated with NFTs in this module.
   *
   * @example
   * ```javascript
   * // You can get every NFT in the module
   * const nfts = await module.getAll();
   * console.log(nfts);
   *
   * // Or you can get optionally get the NFTs owned by a specific wallet
   * const address = "{{wallet_address}}"; // The address you want to get the NFTs for;
   * const ownedNfts = await module.getAll(address);
   * console.log(ownedNfts);
   * ```
   *
   * @returns The NFT metadata for all NFTs in the module.
   */
  public async getAll(address?: string): Promise<BundleMetadata[]> {
    const maxId = (await this.readOnlyContract.nextTokenId()).toNumber();
    return await Promise.all(
      Array.from(Array(maxId).keys()).map((i) =>
        this.get(i.toString(), address),
      ),
    );
  }

  /**
   * Get NFT Balance
   *
   * @remarks Get a wallets NFT balance (number of a specific NFT in this module owned by the wallet).
   *
   * @example
   * ```javascript
   * // Address of the wallet to check NFT balance
<<<<<<< HEAD
   * const address = "{{wallet_address}}"";
=======
   * const address = "{{wallet_address}}";
>>>>>>> 498dc272
   * // The token ID of the NFT you want to check the wallets balance of
   * const tokenId = "0"
   *
   * const balance = await module.balanceOf(address, tokenId);
   * console.log(balance);
   * ```
   */
  public async balanceOf(address: string, tokenId: string): Promise<BigNumber> {
    return await this.readOnlyContract.balanceOf(address, tokenId);
  }

  public async balance(tokenId: string): Promise<BigNumber> {
    return await this.readOnlyContract.balanceOf(
      await this.getSignerAddress(),
      tokenId,
    );
  }

  public async isApproved(
    address: string,
    operator: string,
    assetContract?: string,
    assetId?: BigNumberish,
  ): Promise<boolean> {
    if (!assetContract) {
      return await this.readOnlyContract.isApprovedForAll(address, operator);
    }
    if (!assetId) {
      throw new Error("tokenId is required");
    }
    const contract = ERC721__factory.connect(
      assetContract,
      this.providerOrSigner,
    );
    const approved = await contract.isApprovedForAll(
      await this.getSignerAddress(),
      this.address,
    );
    const isTokenApproved =
      (await contract.getApproved(assetId)).toLowerCase() ===
      this.address.toLowerCase();
    return approved || isTokenApproved;
  }

  // write functions
  public async setApproval(
    operator: string,
    approved = true,
  ): Promise<TransactionReceipt> {
    return await this.sendTransaction("setApprovalForAll", [
      operator,
      approved,
    ]);
  }

  /**
   * Transfer NFT
   *
   * @remarks Transfer an NFT from the connected wallet to another wallet.
   *
   * @example
   * ```javascript
   * // Address of the wallet you want to send the NFT to
   * const toAddress = "0x...";
   *
   * // The token ID of the NFT you want to send
   * const tokenId = "0";
   *
   * // The number of NFTs you want to send
   * const amount = 1;
   *
   * await module.transfer(toAddress, tokenId, amount);
   * ```
   */
  public async transfer(
    to: string,
    tokenId: string,
    amount: BigNumberish,
  ): Promise<TransactionReceipt> {
    return await this.transferFrom(
      await this.getSignerAddress(),
      to,
      { tokenId, amount },
      [0],
    );
  }

  // owner functions
  public async create(metadata: MetadataURIOrObject): Promise<BundleMetadata> {
    return (await this.createBatch([metadata]))[0];
  }

  public async createBatch(
    metadatas: MetadataURIOrObject[],
  ): Promise<BundleMetadata[]> {
    const metadataWithSupply = metadatas.map((m) => ({
      metadata: m,
      supply: 0,
    }));
    return this.createAndMintBatch(metadataWithSupply);
  }

  /**
<<<<<<< HEAD
   * Create & Mint NFT
   *
   * @remarks Create and mint NFTs.
=======
   * Mint NFT
   *
   * @remarks Mint an NFT with a specified supply.
>>>>>>> 498dc272
   *
   * @example
   * ```javascript
   * // Custom metadata of the NFT, note that you can fully customize this metadata with other properties.
   * const metadata = {
   *   name: "Cool NFT",
   *   description: "This is a cool NFT",
   *   image: fs.readFileSync("path/to/image.png"), // This can be an image url or file
   * }
   *
   * const metadataWithSupply = {
   *   metadata,
   *   supply: 1, // The number of this NFT you want to mint
   * }
   *
   * await module.createAndMint(metadataWithSupply);
   * ```
   */
  public async createAndMint(
    metadataWithSupply: INFTBundleCreateArgs,
  ): Promise<BundleMetadata> {
    return (await this.createAndMintBatch([metadataWithSupply]))[0];
  }

  /**
<<<<<<< HEAD
   * Create & Mint Many NFTs
   *
   * @remarks Create and mint many different NFTs.
=======
   * Mint Many NFTs
   *
   * @remarks Mint many different NFTs with specified supplies.
>>>>>>> 498dc272
   *
   * @example
   * ```javascript
   * // Custom metadata and supplies of your NFTs
   * const metadataWithSupply = [{
   *   supply: 1, // The number of this NFT you want to mint
   *   metadata: {
   *     name: "Cool NFT #1",
   *     description: "This is a cool NFT",
   *     image: fs.readFileSync("path/to/image.png"), // This can be an image url or file
   *   },
   * }, {
   *   supply: 1,
   *   metadata: {
   *     name: "Cool NFT #2",
   *     description: "This is a cool NFT",
   *     image: fs.readFileSync("path/to/image.png"), // This can be an image url or file
   *   },
   * }];
   *
   * await module.createAndMintBatch(metadataWithSupply);
   * ```
   */
  public async createAndMintBatch(
    metadataWithSupply: INFTBundleCreateArgs[],
  ): Promise<BundleMetadata[]> {
    const metadatas = metadataWithSupply.map((a) => a.metadata);
    const baseUri = await this.sdk.getStorage().uploadMetadataBatch(metadatas);
    const uris = Array.from(Array(metadatas.length).keys()).map(
      (i) => `${baseUri}${i}/`,
    );
    const supplies = metadataWithSupply.map((a) => a.supply);
    const to = await this.getSignerAddress();
    const receipt = await this.sendTransaction("createNativeTokens", [
      to,
      uris,
      supplies,
      [0],
    ]);
    const event = this.parseEventLogs("NativeTokens", receipt?.logs);
    const tokenIds = event?.tokenIds;
    return await Promise.all(
      tokenIds.map((tokenId: BigNumber) => this.get(tokenId.toString())),
    );
  }

  public async createWithToken(
    tokenContract: string,
    tokenAmount: BigNumberish,
    args: INFTBundleCreateArgs,
  ) {
    const token = ERC20__factory.connect(tokenContract, this.providerOrSigner);
    const allowance = await token.allowance(
      await this.getSignerAddress(),
      this.address,
    );
    if (allowance < tokenAmount) {
      await token.increaseAllowance(this.address, tokenAmount);
    }
    const uri = await this.sdk.getStorage().uploadMetadata(args.metadata);
    await this.sendTransaction("wrapERC20", [
      tokenContract,
      tokenAmount,
      args.supply,
      uri,
    ]);
  }
  public async createWithErc20(
    tokenContract: string,
    tokenAmount: BigNumberish,
    args: INFTBundleCreateArgs,
  ) {
    return this.createWithToken(tokenContract, tokenAmount, args);
  }

  public async createWithNFT(
    tokenContract: string,
    tokenId: BigNumberish,
    metadata: MetadataURIOrObject,
  ) {
    const asset = ERC721__factory.connect(tokenContract, this.providerOrSigner);

    if (
      !(await asset.isApprovedForAll(
        await this.getSignerAddress(),
        this.address,
      ))
    ) {
      const isTokenApproved =
        (await asset.getApproved(tokenId)).toLowerCase() ===
        this.address.toLowerCase();
      if (!isTokenApproved) {
        await this.sendContractTransaction(asset, "setApprovalForAll", [
          this.address,
        ]);
      }
    }
    const uri = await this.sdk.getStorage().uploadMetadata(metadata);
    await this.sendTransaction("wrapERC721", [tokenContract, tokenId, uri]);
  }
  public async unwrapNFT(tokenId: BigNumberish): Promise<TransactionReceipt> {
    return await this.sendTransaction("redeemERC721", [tokenId]);
  }
  public async unwrapToken(
    tokenId: BigNumberish,
    amount: BigNumberish,
  ): Promise<TransactionReceipt> {
    return await this.sendTransaction("redeemERC20", [tokenId, amount]);
  }

  public async createWithERC721(
    tokenContract: string,
    tokenId: BigNumberish,
    metadata: MetadataURIOrObject,
  ) {
    return this.createWithNFT(tokenContract, tokenId, metadata);
  }

  public async mint(args: INFTBundleBatchArgs) {
    await this.mintTo(await this.getSignerAddress(), args);
  }

  public async mintTo(
    to: string,
    args: INFTBundleBatchArgs,
    data: BytesLike = [0],
  ) {
    await this.sendTransaction("mint", [to, args.tokenId, args.amount, data]);
  }

  public async mintBatch(args: INFTBundleBatchArgs[]) {
    await this.mintBatchTo(await this.getSignerAddress(), args);
  }

  public async mintBatchTo(
    to: string,
    args: INFTBundleBatchArgs[],
    data: BytesLike = [0],
  ) {
    const ids = args.map((a) => a.tokenId);
    const amounts = args.map((a) => a.amount);
    await this.sendTransaction("mintBatch", [to, ids, amounts, data]);
  }

  /**
   * Burn NFT
   *
   * @remarks Burn an NFT, permanently taking it out of circulation and reducing the supply.
   *
   * @example
   * ```javascript
   * // The token ID of the NFT you want to burn
   * const tokenId = 0;
   * // The number of specified NFTs you want to burn
   * const amount = 1
   *
   * await module.burn({ tokenId, amount });
   * ```
   */
  public async burn(args: INFTBundleBatchArgs): Promise<TransactionReceipt> {
    return await this.burnFrom(await this.getSignerAddress(), args);
  }

  public async burnBatch(
    args: INFTBundleBatchArgs[],
  ): Promise<TransactionReceipt> {
    return await this.burnBatchFrom(await this.getSignerAddress(), args);
  }

  public async burnFrom(
    account: string,
    args: INFTBundleBatchArgs,
  ): Promise<TransactionReceipt> {
    return await this.sendTransaction("burn", [
      account,
      args.tokenId,
      args.amount,
    ]);
  }

  public async burnBatchFrom(
    account: string,
    args: INFTBundleBatchArgs[],
  ): Promise<TransactionReceipt> {
    const ids = args.map((a) => a.tokenId);
    const amounts = args.map((a) => a.amount);
    return await this.sendTransaction("burnBatch", [account, ids, amounts]);
  }

  public async transferFrom(
    from: string,
    to: string,
    args: INFTBundleBatchArgs,
    data: BytesLike = [0],
  ): Promise<TransactionReceipt> {
    return await this.sendTransaction("safeTransferFrom", [
      from,
      to,
      args.tokenId,
      args.amount,
      data,
    ]);
  }

  /**
   * Transfer Many NFTs
   *
   * @remarks Transfer NFTs from the one wallet to another.
   *
   * @example
   * ```javascript
   * // Address of the wallet to send the NFT from
   * const fromAddress = "{{wallet_address}}";
   * // Address of the wallet you want to send the NFT to
   * const toAddress = "0x...";
   *
   * // The data of the NFTs you want to send
   * const data = [{
   *   tokenId: 1, // The token ID of the NFT you want to send
   *   amount: 1, // The number of this NFT you want to send
   * }, {
   *   tokenId: 2,
   *   amount: 1,
   * }]
   *
   * // Note that the connected wallet must have approval to transfer the tokens of the fromAddress
   * await module.transferBatchFrom(fromAddress, toAddress, data);
   * ```
   */

  public async transferBatchFrom(
    from: string,
    to: string,
    args: INFTBundleBatchArgs[],
    data: BytesLike = [0],
  ): Promise<TransactionReceipt> {
    const ids = args.map((a) => a.tokenId);
    const amounts = args.map((a) => a.amount);
    return await this.sendTransaction("safeBatchTransferFrom", [
      from,
      to,
      ids,
      amounts,
      data,
    ]);
  }

  public async setRoyaltyBps(amount: number): Promise<TransactionReceipt> {
    // TODO: reduce this duplication and provide common functions around
    // royalties through an interface. Currently this function is
    // duplicated across 4 modules
    const { metadata } = await this.getMetadata();
    const encoded: string[] = [];
    if (!metadata) {
      throw new Error("No metadata found, this module might be invalid!");
    }

    metadata.seller_fee_basis_points = amount;
    const uri = await this.sdk.getStorage().uploadMetadata(
      {
        ...metadata,
      },
      this.address,
      await this.getSignerAddress(),
    );
    encoded.push(
      this.contract.interface.encodeFunctionData("setRoyaltyBps", [amount]),
    );
    encoded.push(
      this.contract.interface.encodeFunctionData("setContractURI", [uri]),
    );
    return await this.sendTransaction("multicall", [encoded]);
  }

  public async setModuleMetadata(
    metadata: MetadataURIOrObject,
  ): Promise<TransactionReceipt> {
    const uri = await this.sdk.getStorage().uploadMetadata(metadata);
    return await this.sendTransaction("setContractURI", [uri]);
  }

  /**
   * `getOwned` is a convenience method for getting all owned tokens
   * for a particular wallet.
   *
   * @param _address - The address to check for token ownership
   * @returns An array of BundleMetadata objects that are owned by the address
   */
  public async getOwned(_address?: string): Promise<BundleMetadata[]> {
    const address = _address ? _address : await this.getSignerAddress();
    const maxId = await this.readOnlyContract.nextTokenId();
    const balances = await this.readOnlyContract.balanceOfBatch(
      Array(maxId.toNumber()).fill(address),
      Array.from(Array(maxId.toNumber()).keys()),
    );

    const ownedBalances = balances
      .map((b, i) => {
        return {
          tokenId: i,
          balance: b,
        };
      })
      .filter((b) => b.balance.gt(0));
    return await Promise.all(
      ownedBalances.map(async ({ tokenId, balance }) => {
        const token = await this.get(tokenId.toString());
        return { ...token, ownedByAddress: balance };
      }),
    );
  }

  /**
   * Gets the royalty BPS (basis points) of the contract
   *
   * @returns - The royalty BPS
   */
  public async getRoyaltyBps(): Promise<BigNumberish> {
    return await this.readOnlyContract.royaltyBps();
  }

  /**
   * Gets the address of the royalty recipient
   *
   * @returns - The royalty BPS
   */
  public async getRoyaltyRecipientAddress(): Promise<string> {
    const metadata = await this.getMetadata();
    if (metadata.metadata?.fee_recipient !== undefined) {
      return metadata.metadata.fee_recipient;
    }
    return "";
  }

  public async isTransferRestricted(): Promise<boolean> {
    return this.readOnlyContract.transfersRestricted();
  }

  public async setRestrictedTransfer(
    restricted = false,
  ): Promise<TransactionReceipt> {
    await this.onlyRoles(["admin"], await this.getSignerAddress());
    return await this.sendTransaction("setRestrictedTransfer", [restricted]);
  }
}<|MERGE_RESOLUTION|>--- conflicted
+++ resolved
@@ -169,11 +169,7 @@
    * @example
    * ```javascript
    * // Address of the wallet to check NFT balance
-<<<<<<< HEAD
-   * const address = "{{wallet_address}}"";
-=======
    * const address = "{{wallet_address}}";
->>>>>>> 498dc272
    * // The token ID of the NFT you want to check the wallets balance of
    * const tokenId = "0"
    *
@@ -277,15 +273,9 @@
   }
 
   /**
-<<<<<<< HEAD
-   * Create & Mint NFT
-   *
-   * @remarks Create and mint NFTs.
-=======
    * Mint NFT
    *
    * @remarks Mint an NFT with a specified supply.
->>>>>>> 498dc272
    *
    * @example
    * ```javascript
@@ -311,15 +301,9 @@
   }
 
   /**
-<<<<<<< HEAD
-   * Create & Mint Many NFTs
-   *
-   * @remarks Create and mint many different NFTs.
-=======
    * Mint Many NFTs
    *
    * @remarks Mint many different NFTs with specified supplies.
->>>>>>> 498dc272
    *
    * @example
    * ```javascript
