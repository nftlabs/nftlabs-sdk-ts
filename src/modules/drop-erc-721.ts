import { CommonNFTOutput } from "../schema/tokens/common/index";
import {
  DropERC721,
  DropERC721__factory,
  IERC20,
  IERC20__factory,
} from "@3rdweb/contracts";
import { hexZeroPad } from "@ethersproject/bytes";
import { AddressZero } from "@ethersproject/constants";
import { BigNumber, BigNumberish, BytesLike, CallOverrides } from "ethers";
import { isNativeToken } from "../common/currency";
import { ContractMetadata } from "../core/classes/contract-metadata";
import { ContractRoles } from "../core/classes/contract-roles";
import { ContractRoyalty } from "../core/classes/contract-royalty";
import { ContractWrapper } from "../core/classes/contract-wrapper";
import { IStorage } from "../core/interfaces/IStorage";
import {
  NetworkOrSignerOrProvider,
  TransactionResultPromise,
  TransactionResultWithId,
} from "../core/types";
import { SnapshotInputSchema } from "../schema/modules/common/snapshots";
import { DropErc721ModuleSchema } from "../schema/modules/drop-erc721";
import { SDKOptions, SDKOptionsSchema } from "../schema/sdk-options";
import {
  NFTMetadata,
  NFTMetadataInput,
  NFTMetadataOwner,
} from "../schema/tokens/common";
import { DropERC721ClaimConditions } from "./drop-erc721-claim-conditions";
import { QueryAllParams, DEFAULT_QUERY_ALL_COUNT } from "../types/QueryParams";

/**
 * Setup a collection of one-of-one NFTs that are minted as users claim them.
 *
 * @example
 *
 * ```javascript
 * import { ThirdwebSDK } from "@3rdweb/sdk";
 *
 * // You can switch out this provider with any wallet or provider setup you like.
 * const provider = ethers.Wallet.createRandom();
 * const sdk = new ThirdwebSDK(provider);
 * const module = sdk.getDropModule("{{module_address}}");
 * ```
 *
 * @public
 */
<<<<<<< HEAD
export class DropERC721Module {
  static moduleType = "NFTDrop" as const;
=======
export class DropErc721Module {
  static moduleType = "DropERC721" as const;
>>>>>>> 9ca0d4f8

  // this is a type of readoyly Role[], technically, doing it this way makes it work nicely for types
  // **but** we probably want to enforce in an interface somewhere that `static moduleRoles` is a type of Role[]
  public static moduleRoles = ["admin", "minter", "transfer"] as const;
  public static schema = DropErc721ModuleSchema;

  private storage: IStorage;

  private contractWrapper;
  private options;
  public metadata;
  public roles;
  public royalty;
  public claimConditions;

  public updateSignerOrProvider;

  constructor(
    network: NetworkOrSignerOrProvider,
    address: string,
    storage: IStorage,
    options: SDKOptions = {},
  ) {
    this.storage = storage;
    try {
      this.options = SDKOptionsSchema.parse(options);
    } catch (optionParseError) {
      console.error(
        "invalid module options object passed, falling back to default options",
        optionParseError,
      );
      this.options = SDKOptionsSchema.parse({});
    }

    this.contractWrapper = new ContractWrapper<DropERC721>(
      network,
      address,
      DropERC721__factory.abi,
      options,
    );
    // expose **only** the updateSignerOrProvider function from the private contractWrapper publicly
    this.updateSignerOrProvider = this.contractWrapper.updateSignerOrProvider;

    this.metadata = new ContractMetadata(
      this.contractWrapper,
      DropErc721ModuleSchema,
      this.storage,
    );
    this.roles = new ContractRoles(
      this.contractWrapper,
      DropERC721Module.moduleRoles,
    );
    this.royalty = new ContractRoyalty(this.contractWrapper, this.metadata);
    this.claimConditions = new DropERC721ClaimConditions(
      this.contractWrapper,
      this.metadata,
    );
  }

  /** ******************************
   * READ FUNCTIONS
   *******************************/

  public getAddress(): string {
    return this.contractWrapper.readContract.address;
  }

  /**
   * Get a single NFT Metadata
   *
   * @example
   * ```javascript
   * const nft = await module.get("0");
   * console.log(nft);
   * ```
   * @param tokenId - the tokenId of the NFT to retrieve
   * @returns The NFT metadata
   */
  public async get(tokenId: BigNumberish): Promise<NFTMetadataOwner> {
    const [owner, metadata] = await Promise.all([
      this.ownerOf(tokenId).catch(() => AddressZero),
      this.getTokenMetadata(tokenId),
    ]);
    return { owner, metadata };
  }

  /**
   * Get All NFTs
   *
   * @remarks Get all the data associated with every NFT in this module.
   *
   * @example
   * ```javascript
   * const nfts = await module.getAll();
   * console.log(nfts);
   * ```
   * @param queryParams - optional filtering to only fetch a subset of results.
   * @returns The NFT metadata for all NFTs queried.
   */
  public async getAll(
    queryParams?: QueryAllParams,
  ): Promise<NFTMetadataOwner[]> {
    const start = BigNumber.from(queryParams?.start || 0).toNumber();
    const count = BigNumber.from(
      queryParams?.count || DEFAULT_QUERY_ALL_COUNT,
    ).toNumber();
    const maxId = Math.min(
      (await this.contractWrapper.readContract.nextTokenIdToMint()).toNumber(),
      start + count,
    );
    return await Promise.all(
      Array.from(Array(maxId - start).keys()).map((i) =>
        this.get((start + i).toString()),
      ),
    );
  }

  /**
   * Get All Claimed NFTs
   *
   * @param queryParams - optional filtering to only fetch a subset of results.
   * @returns The NFT metadata for all NFTs queried.
   */
  public async getAllClaimed(
    queryParams?: QueryAllParams,
  ): Promise<NFTMetadataOwner[]> {
    const start = BigNumber.from(queryParams?.start || 0).toNumber();
    const count = BigNumber.from(
      queryParams?.count || DEFAULT_QUERY_ALL_COUNT,
    ).toNumber();
    const maxId = Math.min(
      (await this.contractWrapper.readContract.nextTokenIdToClaim()).toNumber(),
      start + count,
    );
    return await Promise.all(
      Array.from(Array(maxId).keys()).map((i) => this.get(i.toString())),
    );
  }

  /**
   * Get All Unclaimed NFTs
   *
   * @param queryParams - optional filtering to only fetch a subset of results.
   * @returns The NFT metadata for all NFTs queried.
   */
  public async getAllUnclaimed(
    queryParams?: QueryAllParams,
  ): Promise<NFTMetadata[]> {
    const start = BigNumber.from(queryParams?.start || 0).toNumber();
    const count = BigNumber.from(
      queryParams?.count || DEFAULT_QUERY_ALL_COUNT,
    ).toNumber();
    const maxId = BigNumber.from(
      Math.min(
        (
          await this.contractWrapper.readContract.nextTokenIdToMint()
        ).toNumber(),
        start + count,
      ),
    );
    const unmintedId =
      await this.contractWrapper.readContract.nextTokenIdToClaim();
    return await Promise.all(
      Array.from(Array(maxId.sub(unmintedId).toNumber()).keys()).map((i) =>
        this.getTokenMetadata(unmintedId.add(i).toString()),
      ),
    );
  }

  /**
   * Get Owned NFTs
   *
   * @remarks Get all the data associated with the NFTs owned by a specific wallet.
   *
   * @example
   * ```javascript
   * // Address of the wallet to get the NFTs of
   * const address = "{{wallet_address}}";
   * const nfts = await module.getOwned(address);
   * console.log(nfts);
   * ```
   *
   * @returns The NFT metadata for all NFTs in the module.
   */
  public async getOwned(_address?: string): Promise<NFTMetadataOwner[]> {
    const address = _address
      ? _address
      : await this.contractWrapper.getSignerAddress();
    const balance = await this.contractWrapper.readContract.balanceOf(address);
    const indices = Array.from(Array(balance.toNumber()).keys());
    const tokenIds = await Promise.all(
      indices.map((i) =>
        this.contractWrapper.readContract.tokenOfOwnerByIndex(address, i),
      ),
    );
    return await Promise.all(
      tokenIds.map((tokenId) => this.get(tokenId.toString())),
    );
  }

  /**
   * Get the current owner of a given NFT within this Drop
   *
   * @param tokenId - the tokenId of the NFT
   * @returns the address of the owner
   */
  public async ownerOf(tokenId: BigNumberish): Promise<string> {
    return await this.contractWrapper.readContract.ownerOf(tokenId);
  }

  /**
   * Get the total supply for this Drop.
   *
   * @returns the total supply
   */
  public async totalSupply(): Promise<BigNumber> {
    return await this.contractWrapper.readContract.nextTokenIdToMint();
  }

  /**
   * Get the unclaimed supply for this Drop.
   *
   * @returns the unclaimed supply
   */
  public async totalUnclaimedSupply(): Promise<BigNumber> {
    return (await this.contractWrapper.readContract.nextTokenIdToMint()).sub(
      await this.totalClaimedSupply(),
    );
  }

  /**
   * Get the claimed supply for this Drop.
   *
   * @returns the claimed supply
   */
  public async totalClaimedSupply(): Promise<BigNumber> {
    return await this.contractWrapper.readContract.nextTokenIdToClaim();
  }

  /**
   * Get NFT Balance
   *
   * @remarks Get a wallets NFT balance (number of NFTs in this module owned by the wallet).
   *
   * @example
   * ```javascript
   * // Address of the wallet to check NFT balance
   * const address = "{{wallet_address}}";
   *
   * const balance = await module.balanceOf(address);
   * console.log(balance);
   * ```
   */
  public async balanceOf(address: string): Promise<BigNumber> {
    return await this.contractWrapper.readContract.balanceOf(address);
  }

  /**
   * Get NFT Balance for the currently connected wallet
   */
  public async balance(): Promise<BigNumber> {
    return await this.balanceOf(await this.contractWrapper.getSignerAddress());
  }

  /**
   * Get whether this wallet has approved transfers from the given operator
   * @param address - the wallet address
   * @param operator - the operator address
   */
  public async isApproved(address: string, operator: string): Promise<boolean> {
    return await this.contractWrapper.readContract.isApprovedForAll(
      address,
      operator,
    );
  }

  /**
   * Get the primary sale recipient.
   * @returns the wallet address.
   */
  public async getPrimarySaleRecipient(): Promise<string> {
    return await this.contractWrapper.readContract.primarySaleRecipient();
  }

  /**
   * Get whether users can transfer NFTs after claiming them
   */
  public async isTransferRestricted(): Promise<boolean> {
    return this.contractWrapper.readContract.isTransferRestricted();
  }

  /** ******************************
   * WRITE FUNCTIONS
   *******************************/

  /**
   * Create batch allows you to create a batch of tokens
   * in one transaction. This function can only be called
   * once per module at the moment.
   *
   * @beta
   *
   * @example
   * ```javascript
   * // The array of NFT metadata you want to create
   * const nftMetadatasToCreate = [{ name: ..., description: ...}, { name: ... }, ...];
   *
   * const results = await module.createBatch(nftMetadatasToCreate); // uploads and creates the NFTs on chain
   * const receipt = results[0].receipt; // same transaction receipt for all created NFTs
   * const tokenIds = results.map((result) => result.id); // all the token ids created
   * const firstTokenId = results[0].id; // token id of the first created NFT
   * const firstNFT = await results[0].data(); // (optional) fetch details of the first created NFT
   * ```
   *
   * @param metadatas - The metadata to include in the batch.
   */
  public async createBatch(
    metadatas: NFTMetadataInput[],
  ): Promise<TransactionResultWithId<NFTMetadata>[]> {
    const startFileNumber =
      await this.contractWrapper.readContract.nextTokenIdToMint();
    const { baseUri } = await this.storage.uploadMetadataBatch(
      metadatas,
      startFileNumber.toNumber(),
      this.contractWrapper.readContract.address,
      await this.contractWrapper.getSigner()?.getAddress(),
    );
    const receipt = await this.contractWrapper.sendTransaction("lazyMint", [
      metadatas.length,
      baseUri,
    ]);
    // TODO figure out how to type the return types of parseEventLogs
    const event = this.contractWrapper.parseEventLogs(
      "LazyMintedTokens",
      receipt?.logs,
    );
    const [startingIndex, endingIndex]: BigNumber[] = event;
    const results = [];
    for (let id = startingIndex; id.lte(endingIndex); id = id.add(1)) {
      results.push({
        id,
        receipt,
        data: () => this.getTokenMetadata(id),
      });
    }
    return results;
  }

  /**
   * Claim NFTs to a specific Wallet
   *
   * @remarks Let the a specified wallet claim NFTs.
   *
   * @example
   * ```javascript
   * const address = "{{wallet_address}}"; // Address of the wallet you want to claim the NFTs
   * const quantity = 1; // Quantity of the tokens you want to claim
   *
   * await module.claimTo(address, quantity);
   * ```
   *
   * @param destinationAddress - Address you want to send the token to
   * @param quantity - Quantity of the tokens you want to claim
   * @param proofs - Array of proofs
   *
   * @returns - Receipt for the transaction
   */
  public async claimTo(
    destinationAddress: string,
    quantity: BigNumberish,
    proofs: BytesLike[] = [hexZeroPad([0], 32)],
  ): Promise<TransactionResultWithId<NFTMetadataOwner>[]> {
    const claimData = await this.prepareClaim(quantity, proofs);
    const receipt = await this.contractWrapper.sendTransaction(
      "claim",
      [destinationAddress, quantity, claimData.proofs],
      claimData.overrides,
    );
    const event = this.contractWrapper.parseEventLogs(
      "ClaimedTokens",
      receipt?.logs,
    );
    const startingIndex: BigNumber = event.startTokenId;
    const endingIndex = startingIndex.add(quantity);
    const results = [];
    for (let id = startingIndex; id.lt(endingIndex); id = id.add(1)) {
      results.push({
        id,
        receipt,
        data: () => this.get(id),
      });
    }
    return results;
  }

  /**
   * Claim NFTs to your connected wallet.
   *
   * @param quantity - Quantity of the tokens you want to claim
   * @param proofs - Array of proofs
   *
   * @returns - Receipt for the transaction
   */
  public async claim(
    quantity: BigNumberish,
    proofs: BytesLike[] = [hexZeroPad([0], 32)],
  ): Promise<TransactionResultWithId<NFTMetadataOwner>[]> {
    return this.claimTo(
      await this.contractWrapper.getSignerAddress(),
      quantity,
      proofs,
    );
  }

  /**
   * Transfer a single NFT
   *
   * @remarks Transfer an NFT from the connected wallet to another wallet.
   *
   * @example
   * ```javascript
   * // Address of the wallet you want to send the NFT to
   * const toAddress = "{{wallet_address}}";
   *
   * // The token ID of the NFT you want to send
   * const tokenId = "0";
   *
   * await module.transfer(toAddress, tokenId);
   * ```
   */
  public async transfer(to: string, tokenId: string): TransactionResultPromise {
    const from = await this.contractWrapper.getSignerAddress();
    return {
      receipt: await this.contractWrapper.sendTransaction(
        "safeTransferFrom(address,address,uint256)",
        [from, to, tokenId],
      ),
    };
  }

  /**
   * Burn a single NFT
   * @param tokenId - the token Id to burn
   */
  public async burn(tokenId: BigNumberish): TransactionResultPromise {
    return {
      receipt: await this.contractWrapper.sendTransaction("burn", [tokenId]),
    };
  }

  /**
   * Approve or remove operator as an operator for the caller. Operators can call transferFrom or safeTransferFrom for any token owned by the caller.
   * @param operator - the operator's address
   * @param approved - whether to approve or remove
   *
   * @internal
   */
  public async setApprovalForAll(
    operator: string,
    approved: boolean,
  ): TransactionResultPromise {
    return {
      receipt: await this.contractWrapper.sendTransaction("setApprovalForAll", [
        operator,
        approved,
      ]),
    };
  }

  /**
   * Set the primary sale recipient
   * @param recipient - the wallet address
   */
  public async setPrimarySaleRecipient(
    recipient: string,
  ): TransactionResultPromise {
    return {
      receipt: await this.contractWrapper.sendTransaction(
        "setPrimarySaleRecdsdipient",
        [recipient],
      ),
    };
  }

  /**
   * Set whether NFTs in this Drop can be trasnfered or not.
   * @param restricted whether to restrict or allow transfers
   */
  public async setRestrictedTransfer(
    restricted = false,
  ): TransactionResultPromise {
    await this.roles.onlyRoles(
      ["admin"],
      await this.contractWrapper.getSignerAddress(),
    );
    return {
      receipt: await this.contractWrapper.sendTransaction(
        "setRestrictedTransfer",
        [restricted],
      ),
    };
  }

  /** ******************************
   * PRIVATE FUNCTIONS
   *******************************/

  private async getTokenMetadata(tokenId: BigNumberish): Promise<NFTMetadata> {
    const tokenUri = await this.contractWrapper.readContract.tokenURI(tokenId);

    // TODO: include recursive metadata IPFS resolving for all
    // properties with a hash
    return CommonNFTOutput.parse(await this.storage.get(tokenUri));
  }

  /**
   * Returns proofs and the overrides required for the transaction.
   *
   * @returns - `overrides` and `proofs` as an object.
   */
  private async prepareClaim(
    quantity: BigNumberish,
    proofs: BytesLike[] = [hexZeroPad([0], 32)],
  ): Promise<{
    overrides: CallOverrides;
    proofs: BytesLike[];
  }> {
    const mintCondition = await this.claimConditions.getActive();
    const metadata = await this.metadata.get();
    const addressToClaim = await this.contractWrapper.getSignerAddress();

    if (!mintCondition.merkleRoot.toString().startsWith(AddressZero)) {
      const snapshot = await this.storage.get(
        metadata?.merkle[mintCondition.merkleRoot.toString()],
      );
      const snapshotData = SnapshotInputSchema.parse(snapshot);
      const item = snapshotData.claims.find(
        (c) => c.address.toLowerCase() === addressToClaim.toLowerCase(),
      );
      if (item === undefined) {
        throw new Error("No claim found for this address");
      }
      proofs = item.proof;
    }

    const overrides = (await this.contractWrapper.getCallOverrides()) || {};
    if (mintCondition.pricePerToken.gt(0)) {
      if (isNativeToken(mintCondition.currency)) {
        overrides["value"] = BigNumber.from(mintCondition.pricePerToken).mul(
          quantity,
        );
      } else {
        const signer = this.contractWrapper.getSigner();
        const provider = this.contractWrapper.getProvider();
        const erc20 = new ContractWrapper<IERC20>(
          signer || provider,
          mintCondition.currency,
          IERC20__factory.abi,
          this.options,
        );
        const owner = await this.contractWrapper.getSignerAddress();
        const spender = this.contractWrapper.readContract.address;
        const allowance = await erc20.readContract.allowance(owner, spender);
        const totalPrice = BigNumber.from(mintCondition.pricePerToken).mul(
          BigNumber.from(quantity),
        );
        if (allowance.lt(totalPrice)) {
          await erc20.sendTransaction("approve", [
            spender,
            allowance.add(totalPrice),
          ]);
        }
      }
    }
    return {
      overrides,
      proofs,
    };
  }
}

/**
 *  JUST TS SANITY CHECK BELOW
 */

// (async () => {
//   // MODULE
//   const module = new DropErc721Module("1", "0x0", new IpfsStorage(""));

//   const metdata = await module.metadata.get();

//   const txResult = await module.metadata.set({ name: "foo" });
//   const metadata = await txResult.data();

//   // TOKEN
//   const data = await module.getAll();
//   const owner = data[0].owner;
//   const tokenMetadata = data[0].metadata;

//   const d = await module.createBatch([]);
//   const meta = await d[0].data();
// })();<|MERGE_RESOLUTION|>--- conflicted
+++ resolved
@@ -46,13 +46,8 @@
  *
  * @public
  */
-<<<<<<< HEAD
 export class DropERC721Module {
-  static moduleType = "NFTDrop" as const;
-=======
-export class DropErc721Module {
   static moduleType = "DropERC721" as const;
->>>>>>> 9ca0d4f8
 
   // this is a type of readoyly Role[], technically, doing it this way makes it work nicely for types
   // **but** we probably want to enforce in an interface somewhere that `static moduleRoles` is a type of Role[]
