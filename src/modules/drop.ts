import {
  ERC20__factory,
  LazyMintERC721 as DropV2,
  LazyMintERC721__factory as DropV2__factory,
  LazyNFT as Drop,
  LazyNFT__factory as Drop__factory,
} from "@3rdweb/contracts";
import { ClaimConditionStructOutput } from "@3rdweb/contracts/dist/LazyMintERC721";
import { PublicMintConditionStruct } from "@3rdweb/contracts/dist/LazyNFT";
import { hexZeroPad } from "@ethersproject/bytes";
import { AddressZero } from "@ethersproject/constants";
import { TransactionReceipt } from "@ethersproject/providers";
import { BigNumber, BigNumberish, BytesLike, ethers } from "ethers";
import { JsonConvert } from "json2typescript";
import {
  getCurrencyValue,
  isNativeToken,
  ModuleType,
  NATIVE_TOKEN_ADDRESS,
  Role,
  RolesMap,
} from "../common";
import { invariant } from "../common/invariant";
import { isMetadataEqual } from "../common/isMetadataEqual";
import { getTokenMetadata, NFTMetadata, NFTMetadataOwner } from "../common/nft";
import { ThirdwebSDK } from "../core";
import { ModuleWithRoles } from "../core/module";
import { MetadataURIOrObject, ProviderOrSigner } from "../core/types";
import { ClaimEligibility } from "../enums";
import ClaimConditionFactory from "../factories/ClaimConditionFactory";
import { ITransferable } from "../interfaces/contracts/ITransferable";
import { ISDKOptions } from "../interfaces/ISdkOptions";
import {
  ClaimCondition,
  PublicMintCondition,
} from "../types/claim-conditions/PublicMintCondition";
import { DEFAULT_QUERY_ALL_COUNT, QueryAllParams } from "../types/QueryParams";
import { Snapshot } from "../types/snapshots/Snapshot";

/**
 * @beta
 */
export interface CreatePublicMintCondition {
  startTimestampInSeconds?: BigNumberish;
  maxMintSupply: BigNumberish;
  quantityLimitPerTransaction?: BigNumberish;
  waitTimeSecondsLimitPerTransaction?: BigNumberish;
  pricePerToken?: BigNumberish;
  currency?: string;
  merkleRoot?: BytesLike;
}

/**
 * Access this module by calling {@link ThirdwebSDK.getDropModule}
 * @beta
 */
export class DropModule
  extends ModuleWithRoles<DropV2>
  implements ITransferable
{
  private _shouldCheckVersion = true;
  private _isV1 = false;
  private v1Module: DropV1Module;

  public static moduleType: ModuleType = ModuleType.DROP;

  public static roles = [
    RolesMap.admin,
    RolesMap.minter,
    RolesMap.transfer,
  ] as const;

  /**
   * @internal
   */
  constructor(
    providerOrSigner: ProviderOrSigner,
    address: string,
    options: ISDKOptions,
    sdk: ThirdwebSDK,
  ) {
    super(providerOrSigner, address, options, sdk);
    this.v1Module = new DropV1Module(providerOrSigner, address, options, sdk);
  }

  /**
   * @internal
   */
  public setProviderOrSigner(providerOrSigner: ProviderOrSigner) {
    super.setProviderOrSigner(providerOrSigner);
    this.v1Module?.setProviderOrSigner(providerOrSigner);
  }

  /**
   * @override
   * @internal
   */
  protected getModuleRoles(): readonly Role[] {
    return DropModule.roles;
  }

  /**
   * @internal
   */
  protected connectContract(): DropV2 {
    return DropV2__factory.connect(this.address, this.providerOrSigner);
  }

  /**
   * @internal
   */
  protected getModuleType(): ModuleType {
    return DropModule.moduleType;
  }

  private async getTokenMetadata(tokenId: string): Promise<NFTMetadata> {
    return await getTokenMetadata(
      this.readOnlyContract,
      tokenId,
      this.ipfsGatewayUrl,
    );
  }

  public async get(tokenId: string): Promise<NFTMetadataOwner> {
    const [owner, metadata] = await Promise.all([
      this.ownerOf(tokenId).catch(() => AddressZero),
      this.getTokenMetadata(tokenId),
    ]);

    return { owner, metadata };
  }

  public async getAll(
    queryParams?: QueryAllParams,
  ): Promise<NFTMetadataOwner[]> {
    // if v1 module then use v1
    if (await this.isV1()) {
      return this.v1Module.getAll(queryParams);
    }
    const start = BigNumber.from(queryParams?.start || 0).toNumber();
    const count = BigNumber.from(
      queryParams?.count || DEFAULT_QUERY_ALL_COUNT,
    ).toNumber();
    const maxId = Math.min(
      (await this.readOnlyContract.nextTokenIdToMint()).toNumber(),
      start + count,
    );
    return await Promise.all(
      Array.from(Array(maxId - start).keys()).map((i) =>
        this.get((start + i).toString()),
      ),
    );
  }

  public async getAllUnclaimed(
    queryParams?: QueryAllParams,
  ): Promise<NFTMetadataOwner[]> {
    if (await this.isV1()) {
      return this.v1Module.getAllUnclaimed();
    }
    const start = BigNumber.from(queryParams?.start || 0).toNumber();
    const count = BigNumber.from(
      queryParams?.count || DEFAULT_QUERY_ALL_COUNT,
    ).toNumber();
    const maxId = BigNumber.from(
      Math.min(
        (await this.readOnlyContract.nextTokenIdToMint()).toNumber(),
        start + count,
      ),
    );
    const unmintedId = await this.readOnlyContract.nextTokenIdToClaim();
    return (
      await Promise.all(
        Array.from(Array(maxId.sub(unmintedId).toNumber()).keys()).map((i) =>
          this.getTokenMetadata(unmintedId.add(i).toString()),
        ),
      )
    ).map((metadata) => ({ owner: AddressZero, metadata }));
  }

  public async getAllClaimed(
    queryParams?: QueryAllParams,
  ): Promise<NFTMetadataOwner[]> {
    if (await this.isV1()) {
      return this.v1Module.getAllClaimed();
    }
    const start = BigNumber.from(queryParams?.start || 0).toNumber();
    const count = BigNumber.from(
      queryParams?.count || DEFAULT_QUERY_ALL_COUNT,
    ).toNumber();
    const maxId = Math.min(
      (await this.readOnlyContract.nextTokenIdToClaim()).toNumber(),
      start + count,
    );
    return await Promise.all(
      Array.from(Array(maxId).keys()).map((i) => this.get(i.toString())),
    );
  }

  public async ownerOf(tokenId: string): Promise<string> {
    return await this.readOnlyContract.ownerOf(tokenId);
  }

  public async getDefaultSaleRecipient(): Promise<string> {
    return await this.readOnlyContract.defaultSaleRecipient();
  }

  public async setDefaultSaleRecipient(
    recipient: string,
  ): Promise<TransactionReceipt> {
    return await this.sendTransaction("setDefaultSaleRecipient", [recipient]);
  }

  public async getOwned(_address?: string): Promise<NFTMetadataOwner[]> {
    const address = _address ? _address : await this.getSignerAddress();
    const balance = await this.readOnlyContract.balanceOf(address);
    const indices = Array.from(Array(balance.toNumber()).keys());
    const tokenIds = await Promise.all(
      indices.map((i) => this.readOnlyContract.tokenOfOwnerByIndex(address, i)),
    );
    return await Promise.all(
      tokenIds.map((tokenId) => this.get(tokenId.toString())),
    );
  }

  /**
   * @deprecated - For backward compatibility reason
   */
  private transformResultToMintCondition(
    pm: ClaimConditionStructOutput,
  ): PublicMintCondition {
    return {
      startTimestamp: pm.startTimestamp,
      maxMintSupply: pm.maxClaimableSupply,
      currentMintSupply: pm.supplyClaimed,
      quantityLimitPerTransaction: pm.quantityLimitPerTransaction,
      waitTimeSecondsLimitPerTransaction: pm.waitTimeInSecondsBetweenClaims,
      pricePerToken: pm.pricePerToken,
      currency: pm.currency,
      merkleRoot: pm.merkleRoot,
    };
  }

  private async transformResultToClaimCondition(
    pm: ClaimConditionStructOutput,
  ): Promise<ClaimCondition> {
    const cv = await getCurrencyValue(
      this.providerOrSigner,
      pm.currency,
      pm.pricePerToken,
    );
    return {
      startTimestamp: new Date(
        BigNumber.from(pm.startTimestamp).toNumber() * 1000,
      ),
      maxMintSupply: pm.maxClaimableSupply.toString(),
      currentMintSupply: pm.supplyClaimed.toString(),
      availableSupply: BigNumber.from(pm.maxClaimableSupply)
        .sub(pm.supplyClaimed)
        .toString(),
      quantityLimitPerTransaction: pm.quantityLimitPerTransaction.toString(),
      waitTimeSecondsLimitPerTransaction:
        pm.waitTimeInSecondsBetweenClaims.toString(),
      price: BigNumber.from(pm.pricePerToken),
      pricePerToken: BigNumber.from(pm.pricePerToken),
      currency: pm.currency,
      currencyContract: pm.currency,
      currencyMetadata: cv,
      merkleRoot: pm.merkleRoot,
    };
  }

  /**
   * @deprecated - Use {@link DropModule.getActiveClaimCondition} instead
   */
  public async getActiveMintCondition(): Promise<PublicMintCondition> {
    if (await this.isV1()) {
      return this.v1Module.getActiveMintCondition();
    }
    const index = await this.readOnlyContract.getIndexOfActiveCondition();
    return this.transformResultToMintCondition(
      await this.readOnlyContract.getClaimConditionAtIndex(index),
    );
  }

  public async getActiveClaimCondition(): Promise<ClaimCondition> {
    if (await this.isV1()) {
      return this.v1Module.getActiveClaimCondition();
    }
    const index = await this.readOnlyContract.getIndexOfActiveCondition();
    const mc = await this.readOnlyContract.getClaimConditionAtIndex(index);
    return await this.transformResultToClaimCondition(mc);
  }

  /**
   * @deprecated - Use {@link DropModule.getAllClaimConditions} instead
   */
  public async getAllMintConditions(): Promise<PublicMintCondition[]> {
    if (await this.isV1()) {
      return this.v1Module.getAllMintConditions();
    }

    const claimCondition = await this.readOnlyContract.claimConditions();
    const count = claimCondition.totalConditionCount.toNumber();
    const conditions = [];

    for (let i = 0; i < count; i++) {
      conditions.push(
        this.transformResultToMintCondition(
          await this.readOnlyContract.getClaimConditionAtIndex(i),
        ),
      );
    }

    return conditions;
  }

  public async getAllClaimConditions(): Promise<ClaimCondition[]> {
    if (await this.isV1()) {
      return this.v1Module.getAllClaimConditions();
    }
    const claimCondition = await this.readOnlyContract.claimConditions();
    const count = claimCondition.totalConditionCount.toNumber();
    const conditions = [];
    for (let i = 0; i < count; i++) {
      conditions.push(await this.readOnlyContract.getClaimConditionAtIndex(i));
    }
    return Promise.all(
      conditions.map((c) => this.transformResultToClaimCondition(c)),
    );
  }

  public async totalSupply(): Promise<BigNumber> {
    if (await this.isV1()) {
      return this.v1Module.totalSupply();
    }
    return await this.readOnlyContract.nextTokenIdToMint();
  }

  /**
   * @internal
   */
  public async maxTotalSupply(): Promise<BigNumber> {
    if (await this.isV1()) {
      return this.v1Module.maxTotalSupply();
    }
    return await this.readOnlyContract.nextTokenIdToMint();
  }

  public async totalUnclaimedSupply(): Promise<BigNumber> {
    if (await this.isV1()) {
      return this.v1Module.totalUnclaimedSupply();
    }
    return (await this.readOnlyContract.nextTokenIdToMint()).sub(
      await this.totalClaimedSupply(),
    );
  }

  public async totalClaimedSupply(): Promise<BigNumber> {
    if (await this.isV1()) {
      return this.v1Module.totalClaimedSupply();
    }
    return await this.readOnlyContract.nextTokenIdToClaim();
  }

  public async balanceOf(address: string): Promise<BigNumber> {
    return await this.readOnlyContract.balanceOf(address);
  }

  public async balance(): Promise<BigNumber> {
    return await this.balanceOf(await this.getSignerAddress());
  }

  public async isApproved(address: string, operator: string): Promise<boolean> {
    return await this.readOnlyContract.isApprovedForAll(address, operator);
  }

  // write functions
  public async setApproval(
    operator: string,
    approved = true,
  ): Promise<TransactionReceipt> {
    return await this.sendTransaction("setApprovalForAll", [
      operator,
      approved,
    ]);
  }

  public async transfer(
    to: string,
    tokenId: string,
  ): Promise<TransactionReceipt> {
    const from = await this.getSignerAddress();
    return await this.sendTransaction(
      "safeTransferFrom(address,address,uint256)",
      [from, to, tokenId],
    );
  }

  /**
   * @deprecated - The function has been deprecated. Use `createBatch` instead.
   */
  public async lazyMint(metadata: MetadataURIOrObject) {
    if (await this.isV1()) {
      await this.v1Module.lazyMint(metadata);
      return;
    }
    await this.lazyMintBatch([metadata]);
  }

  /**
   * @deprecated - The function has been deprecated. Use `mintBatch` instead.
   */
  public async lazyMintBatch(metadatas: MetadataURIOrObject[]) {
    if (await this.isV1()) {
      await this.v1Module.lazyMintBatch(metadatas);
      return;
    }
    await this.createBatch(metadatas);
  }

  /**
   * @deprecated - Use {@link DropModule.setClaimConditions} instead
   */
  public async setMintConditions(factory: ClaimConditionFactory) {
    if (await this.isV1()) {
      return this.v1Module.setMintConditions(factory);
    }
    return this.setClaimConditions(factory);
  }

  /**
   * Sets public mint conditions for the next minting using the
   * claim condition factory.
   *
   * @param factory - The claim condition factory.
   */
  public async setClaimConditions(factory: ClaimConditionFactory) {
    if (await this.isV1()) {
      return this.v1Module.setClaimConditions(factory);
    }
    const conditions = (await factory.buildConditions()).map((c) => ({
      startTimestamp: c.startTimestamp,
      maxClaimableSupply: c.maxMintSupply,
      supplyClaimed: 0,
      quantityLimitPerTransaction: c.quantityLimitPerTransaction,
      waitTimeInSecondsBetweenClaims: c.waitTimeSecondsLimitPerTransaction,
      pricePerToken: c.pricePerToken,
      currency: c.currency === AddressZero ? NATIVE_TOKEN_ADDRESS : c.currency,
      merkleRoot: c.merkleRoot,
    }));

    const merkleInfo: { [key: string]: string } = {};
    factory.allSnapshots().forEach((s) => {
      merkleInfo[s.merkleRoot] = s.snapshotUri;
    });
    const { metadata } = await this.getMetadata(false);
    invariant(metadata, "Metadata is not set, this should never happen");
    const oldMerkle = metadata["merkle"];
    if (factory.allSnapshots().length === 0 && "merkle" in metadata) {
      metadata["merkle"] = {};
    } else {
      metadata["merkle"] = merkleInfo;
    }

    const encoded = [];
    if (!isMetadataEqual(oldMerkle, metadata["merkle"])) {
      const metadataUri = await this.sdk
        .getStorage()
        .upload(JSON.stringify(metadata));
      encoded.push(
        this.contract.interface.encodeFunctionData("setContractURI", [
          metadataUri,
        ]),
      );
    }
    encoded.push(
      this.contract.interface.encodeFunctionData("setClaimConditions", [
        conditions,
      ]),
    );

    return await this.sendTransaction("multicall", [encoded]);
  }

  public async updateClaimConditions(factory: ClaimConditionFactory) {
    if (await this.isV1()) {
      return this.v1Module.setClaimConditions(factory);
    }
<<<<<<< HEAD
    const conditions = (await factory.buildConditions()).map((c) => ({
=======

    const conditions = factory.buildConditions().map((c) => ({
>>>>>>> 3000e7ea
      startTimestamp: c.startTimestamp,
      maxClaimableSupply: c.maxMintSupply,
      supplyClaimed: 0,
      quantityLimitPerTransaction: c.quantityLimitPerTransaction,
      waitTimeInSecondsBetweenClaims: c.waitTimeSecondsLimitPerTransaction,
      pricePerToken: c.pricePerToken,
      currency: c.currency === AddressZero ? NATIVE_TOKEN_ADDRESS : c.currency,
      merkleRoot: c.merkleRoot,
    }));

    const merkleInfo: { [key: string]: string } = {};
    factory.allSnapshots().forEach((s) => {
      merkleInfo[s.merkleRoot] = s.snapshotUri;
    });
    const encoded = [];
    const { metadata } = await this.getMetadata(false);
    invariant(metadata, "Metadata is not set, this should never happen");
    const oldMerkle = metadata["merkle"];

    if (factory.allSnapshots().length === 0 && "merkle" in metadata) {
      metadata["merkle"] = {};
    } else {
      metadata["merkle"] = merkleInfo;
    }

    if (!isMetadataEqual(oldMerkle, metadata["merkle"])) {
      const metadataUri = await this.sdk
        .getStorage()
        .upload(JSON.stringify(metadata));
      encoded.push(
        this.contract.interface.encodeFunctionData("setContractURI", [
          metadataUri,
        ]),
      );
    }

    encoded.push(
      this.contract.interface.encodeFunctionData("updateClaimConditions", [
        conditions,
      ]),
    );
    return await this.sendTransaction("multicall", [encoded]);
  }
  /**
   * Creates a claim condition factory
   *
   * @returns - A new claim condition factory
   */
  public getClaimConditionsFactory(): ClaimConditionFactory {
    const createSnapshotFunc = this.sdk.createSnapshot.bind(this.sdk);
    const factory = new ClaimConditionFactory(createSnapshotFunc);
    return factory;
  }

  /**
   * @deprecated - Use the {@link DropModule.getClaimConditionsFactory} instead.
   */
  public getMintConditionsFactory(): ClaimConditionFactory {
    return this.getClaimConditionsFactory();
  }

  /**
   * @deprecated - Use the {@link DropModule.setClaimConditions} instead.
   */
  public async setPublicMintConditions(
    conditions: CreatePublicMintCondition[],
  ) {
    if (await this.isV1()) {
      return this.v1Module.setPublicMintConditions(conditions);
    }
    const now = BigNumber.from(Date.now()).div(1000);
    const _conditions = conditions.map((c) => ({
      startTimestamp: now.add(c.startTimestampInSeconds || 0),
      maxClaimableSupply: c.maxMintSupply,
      supplyClaimed: 0,
      quantityLimitPerTransaction:
        c.quantityLimitPerTransaction || c.maxMintSupply,
      waitTimeInSecondsBetweenClaims: c.waitTimeSecondsLimitPerTransaction || 0,
      pricePerToken: c.pricePerToken || 0,
      currency: c.currency || AddressZero,
      merkleRoot: c.merkleRoot || hexZeroPad([0], 32),
    }));
    await this.sendTransaction("setClaimConditions", [_conditions]);
  }

  /**
   * For any claim conditions that a particular wallet is violating,
   * this function returns human readable information about the
   * breaks in the condition that can be used to inform the user.
   *
   * @param quantity - The desired quantity that would be claimed.
   *
   */
  public async getClaimIneligibilityReasons(
    quantity: BigNumberish,
    addressToCheck?: string,
  ): Promise<ClaimEligibility[]> {
    const reasons: ClaimEligibility[] = [];
    let activeConditionIndex: BigNumber;
    let claimCondition: ClaimCondition;

    if (addressToCheck === undefined) {
      throw new Error("addressToCheck is required");
    }

    try {
      [activeConditionIndex, claimCondition] = await Promise.all([
        this.readOnlyContract.getIndexOfActiveCondition(),
        this.getActiveClaimCondition(),
      ]);
    } catch (err: any) {
      if ((err.message as string).includes("no public mint condition.")) {
        reasons.push(ClaimEligibility.NoActiveClaimPhase);
        return reasons;
      }
      console.error("Failed to get active claim condition", err);
      throw new Error("Failed to get active claim condition");
    }

    if (BigNumber.from(claimCondition.availableSupply).lt(quantity)) {
      reasons.push(ClaimEligibility.NotEnoughSupply);
    }

    // check for merkle root inclusion
    const merkleRootArray = ethers.utils.stripZeros(claimCondition.merkleRoot);
    if (merkleRootArray.length > 0) {
      const proofs = await this.getClaimerProofs(
        claimCondition.merkleRoot.toString(),
        addressToCheck,
      );
      if (proofs.length === 0) {
        reasons.push(ClaimEligibility.AddressNotAllowed);
      }
      // TODO: compute proofs to root, need browser compatibility
    }

    // check for claim timestamp between claims
    const timestampForNextClaim =
      await this.readOnlyContract.getTimestampForNextValidClaim(
        activeConditionIndex,
        addressToCheck,
      );
    const now = BigNumber.from(Date.now()).div(1000);
    if (now.lt(timestampForNextClaim)) {
      reasons.push(ClaimEligibility.WaitBeforeNextClaimTransaction);
    }

    // check for wallet balance
    if (claimCondition.pricePerToken.gt(0)) {
      const totalPrice = claimCondition.pricePerToken.mul(quantity);
      if (isNativeToken(claimCondition.currency)) {
        const provider = await this.getProvider();
        const balance = await provider.getBalance(addressToCheck);
        if (balance.lt(totalPrice)) {
          reasons.push(ClaimEligibility.NotEnoughTokens);
        }
      } else {
        const provider = await this.getProvider();
        const balance = await ERC20__factory.connect(
          claimCondition.currency,
          provider,
        ).balanceOf(addressToCheck);
        if (balance.lt(totalPrice)) {
          reasons.push(ClaimEligibility.NotEnoughTokens);
        }
      }
    }

    return reasons;
  }

  /**
   * @beta - Parameters interface may change, proofs parameter is ignored.
   */
  public async canClaim(
    quantity: BigNumberish,
    addressToCheck?: string,
  ): Promise<boolean> {
    if (addressToCheck === undefined) {
      addressToCheck = await this.getSignerAddress();
    }
    if (await this.isV1()) {
      return this.v1Module.canClaim(quantity, []);
    }
    return (
      (await this.getClaimIneligibilityReasons(quantity, addressToCheck))
        .length === 0
    );
  }

  /**
   * Returns proofs and the overrides required for the transaction.
   *
   * @returns - `overrides` and `proofs` as an object.
   */

  private async prepareClaim(
    quantity: BigNumberish,
    proofs: BytesLike[] = [hexZeroPad([0], 32)],
  ): Promise<{
    overrides: ethers.CallOverrides;
    proofs: BytesLike[];
  }> {
    const mintCondition = await this.getActiveClaimCondition();
    const { metadata } = await this.getMetadata();

    const addressToClaim = await this.getSignerAddress();

    if (!mintCondition.merkleRoot.toString().startsWith(AddressZero)) {
      const snapshot = await this.sdk
        .getStorage()
        .get(metadata?.merkle[mintCondition.merkleRoot.toString()]);
      const jsonConvert = new JsonConvert();
      const snapshotData = jsonConvert.deserializeObject(
        JSON.parse(snapshot),
        Snapshot,
      );
      const item = snapshotData.claims.find(
        (c) => c.address === addressToClaim,
      );
      if (item === undefined) {
        throw new Error("No claim found for this address");
      }
      proofs = item.proof;
    }

    const overrides = (await this.getCallOverrides()) || {};
    if (mintCondition.pricePerToken.gt(0)) {
      if (isNativeToken(mintCondition.currency)) {
        overrides["value"] = BigNumber.from(mintCondition.pricePerToken).mul(
          quantity,
        );
      } else {
        const erc20 = ERC20__factory.connect(
          mintCondition.currency,
          this.providerOrSigner,
        );
        const owner = await this.getSignerAddress();
        const spender = this.address;
        const allowance = await erc20.allowance(owner, spender);
        const totalPrice = BigNumber.from(mintCondition.pricePerToken).mul(
          BigNumber.from(quantity),
        );

        if (allowance.lt(totalPrice)) {
          await this.sendContractTransaction(erc20, "approve", [
            spender,
            allowance.add(totalPrice),
          ]);
        }
      }
    }
    return {
      overrides,
      proofs,
    };
  }

  /**
   * Claim a token and send it to someone else
   *
   * @param quantity - Quantity of the tokens you want to claim
   * @param addressToClaim - Address you want to send the token to
   * @param proofs - Array of proofs
   *
   * @returns - Receipt for the transaction
   */
  public async claimTo(
    quantity: BigNumberish,
    addressToClaim: string,
    proofs: BytesLike[] = [hexZeroPad([0], 32)],
  ): Promise<TransactionReceipt> {
    const claimData = await this.prepareClaim(quantity, proofs);
    const encoded = [];
    encoded.push(
      this.contract.interface.encodeFunctionData("claim", [
        quantity,
        claimData.proofs,
      ]),
    );
    encoded.push(
      this.contract.interface.encodeFunctionData("transferFrom", [
        await this.getSignerAddress(),
        addressToClaim,
        (await this.readOnlyContract.nextTokenIdToMint()).sub(1),
      ]),
    );
    return await this.sendTransaction(
      "multicall",
      [encoded],
      claimData.overrides,
    );
  }

  /**
   * Claim a token for yourself
   *
   * @param quantity - Quantity of the tokens you want to claim
   * @param proofs - Array of proofs
   *
   * @returns - Receipt for the transaction
   */
  public async claim(
    quantity: BigNumberish,
    proofs: BytesLike[] = [hexZeroPad([0], 32)],
  ): Promise<NFTMetadataOwner[]> {
    if (await this.isV1()) {
      return this.v1Module.claim(quantity, proofs);
    }
    const claimData = await this.prepareClaim(quantity, proofs);
    const receipt = await this.sendTransaction(
      "claim",
      [quantity, claimData.proofs],
      claimData.overrides,
    );
    const event = this.parseEventLogs("ClaimedTokens", receipt?.logs);
    const startingIndex: BigNumber = event.startTokenId;
    const endingIndex = startingIndex.add(quantity);
    const tokenIds = [];
    for (let i = startingIndex; i.lt(endingIndex); i = i.add(1)) {
      tokenIds.push(BigNumber.from(i.toString()));
    }
    return await Promise.all(
      tokenIds.map(async (t) => await this.get(t.toString())),
    );
  }
  public async burn(tokenId: BigNumberish): Promise<TransactionReceipt> {
    return await this.sendTransaction("burn", [tokenId]);
  }

  public async transferFrom(
    from: string,
    to: string,
    tokenId: BigNumberish,
  ): Promise<TransactionReceipt> {
    return await this.sendTransaction("transferFrom", [from, to, tokenId]);
  }

  // owner functions
  public async setModuleMetadata(
    metadata: MetadataURIOrObject,
  ): Promise<TransactionReceipt> {
    const uri = await this.sdk.getStorage().uploadMetadata(metadata);
    return await this.sendTransaction("setContractURI", [uri]);
  }

  public async setRoyaltyBps(amount: number): Promise<TransactionReceipt> {
    // TODO: reduce this duplication and provide common functions around
    // royalties through an interface. Currently this function is
    // duplicated across 4 modules
    const { metadata } = await this.getMetadata();
    const encoded: string[] = [];
    if (!metadata) {
      throw new Error("No metadata found, this module might be invalid!");
    }

    metadata.seller_fee_basis_points = amount;
    const uri = await this.sdk.getStorage().uploadMetadata(
      {
        ...metadata,
      },
      this.address,
      await this.getSignerAddress(),
    );
    encoded.push(
      this.contract.interface.encodeFunctionData("setRoyaltyBps", [amount]),
    );
    encoded.push(
      this.contract.interface.encodeFunctionData("setContractURI", [uri]),
    );
    return await this.sendTransaction("multicall", [encoded]);
  }

  /**
   * Gets the royalty BPS (basis points) of the contract
   *
   * @returns - The royalty BPS
   */
  public async getRoyaltyBps(): Promise<BigNumberish> {
    return await this.readOnlyContract.royaltyBps();
  }

  /**
   * Gets the address of the royalty recipient
   *
   * @returns - The royalty BPS
   */
  public async getRoyaltyRecipientAddress(): Promise<string> {
    const metadata = await this.getMetadata();
    if (metadata.metadata?.fee_recipient !== undefined) {
      return metadata.metadata.fee_recipient;
    }
    return "";
  }

  /**
   * Create batch allows you to create a batch of tokens
   * in one transaction. This function can only be called
   * once per module at the moment.
   *
   * @beta
   *
   * @param metadatas - The metadata to include in the batch.
   */
  public async createBatch(
    metadatas: MetadataURIOrObject[],
  ): Promise<string[]> {
    if (await this.isV1()) {
      return this.v1Module.createBatch(metadatas);
    }
    const startFileNumber = await this.readOnlyContract.nextTokenIdToMint();
    const baseUri = await this.sdk
      .getStorage()
      .uploadMetadataBatch(metadatas, this.address, startFileNumber.toNumber());
    const receipt = await this.sendTransaction("lazyMint", [
      metadatas.length,
      baseUri,
    ]);
    const event = this.parseEventLogs("LazyMintedTokens", receipt?.logs);
    const [startingIndex, endingIndex]: BigNumber[] = event;
    const tokenIds = [];
    for (let i = startingIndex; i.lte(endingIndex); i = i.add(1)) {
      tokenIds.push(i.toString());
    }
    return tokenIds;
  }

  /**
   * @internal
   *
   * @returns - True if the batch has been created, false otherwise.
   */
  public async canCreateBatch(): Promise<boolean> {
    if (await this.isV1()) {
      return this.v1Module.canCreateBatch();
    }
    return true;
  }

  /**
   * Check if contract is v1 or v2. If the contract doesn't have nextTokenIdToMint = v1 contract.
   */
  async isV1(): Promise<boolean> {
    if (this._shouldCheckVersion) {
      try {
        await this.readOnlyContract.nextTokenIdToMint();
        this._isV1 = false;
      } catch (e) {
        this._isV1 = true;
      }
      this._shouldCheckVersion = false;
    }
    return this._isV1;
  }

  /**
   * Fetches the proof for the current signer for a particular wallet.
   *
   * @param merkleRoot - The merkle root of the condition to check.
   * @returns - The proof for the current signer for the specified condition.
   */
  private async getClaimerProofs(
    merkleRoot: string,
    addressToClaim?: string,
  ): Promise<string[]> {
    if (!addressToClaim) {
      addressToClaim = await this.getSignerAddress();
    }
    const { metadata } = await this.getMetadata();
    const snapshot = await this.sdk
      .getStorage()
      .get(metadata?.merkle[merkleRoot]);
    const jsonConvert = new JsonConvert();
    const snapshotData = jsonConvert.deserializeObject(
      JSON.parse(snapshot),
      Snapshot,
    );
    const item = snapshotData.claims.find((c) => c.address === addressToClaim);
    if (item === undefined) {
      return [];
    }
    return item.proof;
  }

  public async isTransferRestricted(): Promise<boolean> {
    return this.readOnlyContract.transfersRestricted();
  }

  public async setRestrictedTransfer(
    restricted = false,
  ): Promise<TransactionReceipt> {
    await this.onlyRoles(["admin"], await this.getSignerAddress());
    return await this.sendTransaction("setRestrictedTransfer", [restricted]);
  }
}

/**
 * @internal
 * @deprecated - Should use DropV2
 */
class DropV1Module extends ModuleWithRoles<Drop> implements ITransferable {
  public static moduleType: ModuleType = ModuleType.DROP;
  storage = this.sdk.getStorage();

  public static roles = [
    RolesMap.admin,
    RolesMap.minter,
    RolesMap.transfer,
  ] as const;

  /**
   * @override
   * @internal
   */
  protected getModuleRoles(): readonly Role[] {
    return DropModule.roles;
  }

  /**
   * @internal
   */
  protected connectContract(): Drop {
    return Drop__factory.connect(this.address, this.providerOrSigner);
  }

  /**
   * @internal
   */
  protected getModuleType(): ModuleType {
    return DropModule.moduleType;
  }

  private async getTokenMetadata(tokenId: string): Promise<NFTMetadata> {
    return await getTokenMetadata(
      this.readOnlyContract,
      tokenId,
      this.ipfsGatewayUrl,
    );
  }

  public async get(tokenId: string): Promise<NFTMetadataOwner> {
    const [owner, metadata] = await Promise.all([
      this.ownerOf(tokenId).catch(() => AddressZero),
      this.getTokenMetadata(tokenId),
    ]);

    return { owner, metadata };
  }

  public async getAll(
    queryParams?: QueryAllParams,
  ): Promise<NFTMetadataOwner[]> {
    const start = BigNumber.from(queryParams?.start || 0).toNumber();
    const count = BigNumber.from(
      queryParams?.count || DEFAULT_QUERY_ALL_COUNT,
    ).toNumber();
    const maxId = Math.min(
      (await this.readOnlyContract.nextTokenId()).toNumber(),
      start + count,
    );
    return await Promise.all(
      Array.from(Array(maxId - start).keys()).map((i) =>
        this.get((start + i).toString()),
      ),
    );
  }

  public async getAllUnclaimed(
    queryParams?: QueryAllParams,
  ): Promise<NFTMetadataOwner[]> {
    const start = BigNumber.from(queryParams?.start || 0).toNumber();
    const count = BigNumber.from(
      queryParams?.count || DEFAULT_QUERY_ALL_COUNT,
    ).toNumber();
    const maxId = BigNumber.from(
      Math.min(
        (await this.readOnlyContract.nextTokenId()).toNumber(),
        start + count,
      ),
    );
    const unmintedId = await this.readOnlyContract.nextMintTokenId();
    return (
      await Promise.all(
        Array.from(Array(maxId.sub(unmintedId).toNumber()).keys()).map((i) =>
          this.getTokenMetadata(unmintedId.add(i).toString()),
        ),
      )
    ).map((metadata) => ({ owner: AddressZero, metadata }));
  }

  public async getAllClaimed(
    queryParams?: QueryAllParams,
  ): Promise<NFTMetadataOwner[]> {
    const start = BigNumber.from(queryParams?.start || 0).toNumber();
    const count = BigNumber.from(
      queryParams?.count || DEFAULT_QUERY_ALL_COUNT,
    ).toNumber();
    const maxId = Math.min(
      (await this.readOnlyContract.nextMintTokenId()).toNumber(),
      start + count,
    );
    return await Promise.all(
      Array.from(Array(maxId).keys()).map((i) => this.get(i.toString())),
    );
  }

  public async ownerOf(tokenId: string): Promise<string> {
    return await this.readOnlyContract.ownerOf(tokenId);
  }

  public async getOwned(_address?: string): Promise<NFTMetadataOwner[]> {
    const address = _address ? _address : await this.getSignerAddress();
    const balance = await this.readOnlyContract.balanceOf(address);
    const indices = Array.from(Array(balance.toNumber()).keys());
    const tokenIds = await Promise.all(
      indices.map((i) => this.readOnlyContract.tokenOfOwnerByIndex(address, i)),
    );
    return await Promise.all(
      tokenIds.map((tokenId) => this.get(tokenId.toString())),
    );
  }

  private async transformResultToClaimCondition(
    pm: PublicMintConditionStruct,
  ): Promise<ClaimCondition> {
    const cv = await getCurrencyValue(
      this.providerOrSigner,
      pm.currency,
      pm.pricePerToken,
    );
    return {
      startTimestamp: new Date(
        BigNumber.from(pm.startTimestamp).toNumber() * 1000,
      ),
      maxMintSupply: pm.maxMintSupply.toString(),
      currentMintSupply: pm.currentMintSupply.toString(),
      availableSupply: BigNumber.from(pm.maxMintSupply)
        .sub(pm.currentMintSupply)
        .toString(),
      quantityLimitPerTransaction: pm.quantityLimitPerTransaction.toString(),
      waitTimeSecondsLimitPerTransaction:
        pm.waitTimeSecondsLimitPerTransaction.toString(),
      price: BigNumber.from(pm.pricePerToken),
      pricePerToken: BigNumber.from(pm.pricePerToken),
      currency: pm.currency,
      currencyContract: pm.currency,
      currencyMetadata: cv,
      merkleRoot: pm.merkleRoot,
    };
  }

  /**
   * @deprecated - Use {@link DropModule.getActiveClaimCondition} instead
   */
  public async getActiveMintCondition(): Promise<PublicMintCondition> {
    const index =
      await this.readOnlyContract.getLastStartedMintConditionIndex();
    return await this.readOnlyContract.mintConditions(index);
  }

  public async getActiveClaimCondition(): Promise<ClaimCondition> {
    const index =
      await this.readOnlyContract.getLastStartedMintConditionIndex();
    const mc = await this.readOnlyContract.mintConditions(index);
    return await this.transformResultToClaimCondition(mc);
  }

  /**
   * @deprecated - Use {@link DropModule.getAllClaimConditions} instead
   */
  public async getAllMintConditions(): Promise<PublicMintCondition[]> {
    const conditions = [];
    for (let i = 0; ; i++) {
      try {
        conditions.push(await this.readOnlyContract.mintConditions(i));
      } catch (e) {
        break;
      }
    }
    return conditions;
  }

  public async getAllClaimConditions(): Promise<ClaimCondition[]> {
    const conditions = [];
    for (let i = 0; ; i++) {
      try {
        const mc = await this.readOnlyContract.mintConditions(i);
        conditions.push(await this.transformResultToClaimCondition(mc));
      } catch (e) {
        break;
      }
    }
    return conditions;
  }

  public async totalSupply(): Promise<BigNumber> {
    return await this.readOnlyContract.nextTokenId();
  }

  public async maxTotalSupply(): Promise<BigNumber> {
    return await this.readOnlyContract.maxTotalSupply();
  }

  public async totalUnclaimedSupply(): Promise<BigNumber> {
    return (await this.readOnlyContract.nextTokenId()).sub(
      await this.totalClaimedSupply(),
    );
  }

  public async totalClaimedSupply(): Promise<BigNumber> {
    return await this.readOnlyContract.nextMintTokenId();
  }

  public async balanceOf(address: string): Promise<BigNumber> {
    return await this.readOnlyContract.balanceOf(address);
  }

  public async balance(): Promise<BigNumber> {
    return await this.balanceOf(await this.getSignerAddress());
  }
  public async isApproved(address: string, operator: string): Promise<boolean> {
    return await this.readOnlyContract.isApprovedForAll(address, operator);
  }

  // write functions
  public async setApproval(
    operator: string,
    approved = true,
  ): Promise<TransactionReceipt> {
    return await this.sendTransaction("setApprovalForAll", [
      operator,
      approved,
    ]);
  }

  public async transfer(
    to: string,
    tokenId: string,
  ): Promise<TransactionReceipt> {
    const from = await this.getSignerAddress();
    return await this.sendTransaction(
      "safeTransferFrom(address,address,uint256)",
      [from, to, tokenId],
    );
  }

  /**
   * @deprecated - The function has been deprecated. Use `createBatch` instead.
   */
  public async lazyMint(metadata: MetadataURIOrObject) {
    await this.lazyMintBatch([metadata]);
  }

  public async pinToIpfs(files: Buffer[]): Promise<string> {
    return await this.storage.uploadBatch(files, this.address);
  }

  /**
   * @deprecated - The function has been deprecated. Use `mintBatch` instead.
   */
  public async lazyMintBatch(metadatas: MetadataURIOrObject[]) {
    const baseUri = await this.sdk.getStorage().uploadMetadataBatch(metadatas);
    const uris = Array.from(Array(metadatas.length).keys()).map(
      (i) => `${baseUri}${i}/`,
    );
    await this.sendTransaction("lazyMintBatch", [uris]);
  }

  /**
   * @deprecated - The function has been deprecated. Use `mintBatch` instead.
   */
  public async lazyMintAmount(amount: BigNumberish) {
    await this.sendTransaction("lazyMintAmount", [amount]);
  }

  /**
   * @deprecated - Use {@link DropModule.setClaimConditions} instead
   */
  public async setMintConditions(factory: ClaimConditionFactory) {
    return this.setClaimConditions(factory);
  }

  /**
   * Sets public mint conditions for the next minting using the
   * claim condition factory.
   *
   * @param factory - The claim condition factory.
   */
  public async setClaimConditions(factory: ClaimConditionFactory) {
    const conditions = await factory.buildConditionsForDropV1();

    const merkleInfo: { [key: string]: string } = {};
    factory.allSnapshots().forEach((s) => {
      merkleInfo[s.merkleRoot] = s.snapshotUri;
    });
    const { metadata } = await this.getMetadata(false);
    invariant(metadata, "Metadata is not set, this should never happen");
    if (factory.allSnapshots().length === 0 && "merkle" in metadata) {
      metadata["merkle"] = {};
    } else {
      metadata["merkle"] = merkleInfo;
    }

    const metatdataUri = await this.storage.upload(JSON.stringify(metadata));

    const encoded = [
      this.contract.interface.encodeFunctionData("setContractURI", [
        metatdataUri,
      ]),
      this.contract.interface.encodeFunctionData("setPublicMintConditions", [
        conditions,
      ]),
    ];
    return await this.sendTransaction("multicall", [encoded]);
  }

  /**
   * Creates a claim condition factory
   *
   * @returns - A new claim condition factory
   */
  public getClaimConditionsFactory(): ClaimConditionFactory {
    const createSnapshotFunc = this.sdk.createSnapshot.bind(this.sdk);
    const factory = new ClaimConditionFactory(createSnapshotFunc);
    return factory;
  }

  /**
   * @deprecated - Use the {@link DropModule.getClaimConditionsFactory} instead.
   */
  public getMintConditionsFactory(): ClaimConditionFactory {
    return this.getClaimConditionsFactory();
  }

  /**
   * @deprecated - Use the {@link DropModule.setClaimConditions} instead.
   */
  public async setPublicMintConditions(
    conditions: CreatePublicMintCondition[],
  ) {
    const _conditions = conditions.map((c) => ({
      startTimestamp: c.startTimestampInSeconds || 0,
      maxMintSupply: c.maxMintSupply,
      currentMintSupply: 0,
      quantityLimitPerTransaction:
        c.quantityLimitPerTransaction || c.maxMintSupply,
      waitTimeSecondsLimitPerTransaction:
        c.waitTimeSecondsLimitPerTransaction || 0,
      pricePerToken: c.pricePerToken || 0,
      currency: c.currency || AddressZero,
      merkleRoot: c.merkleRoot || hexZeroPad([0], 32),
    }));
    await this.sendTransaction("setPublicMintConditions", [_conditions]);
  }

  public async canClaim(
    quantity: BigNumberish,
    proofs: BytesLike[] = [hexZeroPad([0], 32)],
  ): Promise<boolean> {
    try {
      const mintCondition = await this.getActiveClaimCondition();
      const overrides = (await this.getCallOverrides()) || {};

      const owner = await this.getSignerAddress();
      if (mintCondition.merkleRoot) {
        proofs = await this.getClaimerProofs(
          mintCondition?.merkleRoot as string,
          owner,
        );
      }

      if (mintCondition.pricePerToken.gt(0)) {
        if (mintCondition.currency === AddressZero) {
          overrides["value"] = BigNumber.from(mintCondition.pricePerToken).mul(
            quantity,
          );
        } else {
          const erc20 = ERC20__factory.connect(
            mintCondition.currency,
            this.providerOrSigner,
          );
          const spender = this.address;
          const allowance = await erc20.allowance(owner, spender);
          const totalPrice = BigNumber.from(mintCondition.pricePerToken).mul(
            BigNumber.from(quantity),
          );

          if (allowance.lt(totalPrice)) {
            // TODO throw allowance error, maybe check balance?
          }
        }
      }
      await this.readOnlyContract.callStatic.claim(quantity, proofs, overrides);
      return true;
    } catch (err) {
      return false;
    }
  }

  /**
   * Fetches the proof for the current signer for a particular wallet.
   *
   * @param merkleRoot - The merkle root of the condition to check.
   * @returns - The proof for the current signer for the specified condition.
   */
  private async getClaimerProofs(
    merkleRoot: string,
    addressToClaim?: string,
  ): Promise<string[]> {
    if (!addressToClaim) {
      addressToClaim = await this.getSignerAddress();
    }
    const { metadata } = await this.getMetadata();
    const snapshot = await this.storage.get(metadata?.merkle[merkleRoot]);
    const jsonConvert = new JsonConvert();
    const snapshotData = jsonConvert.deserializeObject(
      JSON.parse(snapshot),
      Snapshot,
    );
    const item = snapshotData.claims.find((c) => c.address === addressToClaim);
    if (item === undefined) {
      return [];
    }
    return item.proof;
  }

  public async claim(
    quantity: BigNumberish,
    proofs: BytesLike[] = [hexZeroPad([0], 32)],
  ): Promise<NFTMetadataOwner[]> {
    const mintCondition = await this.getActiveClaimCondition();
    const { metadata } = await this.getMetadata();

    const addressToClaim = await this.getSignerAddress();

    if (!mintCondition.merkleRoot.toString().startsWith(AddressZero)) {
      const snapshot = await this.storage.get(
        metadata?.merkle[mintCondition.merkleRoot.toString()],
      );
      const jsonConvert = new JsonConvert();
      const snapshotData = jsonConvert.deserializeObject(
        JSON.parse(snapshot),
        Snapshot,
      );
      const item = snapshotData.claims.find(
        (c) => c.address === addressToClaim,
      );
      if (item === undefined) {
        throw new Error("No claim found for this address");
      }
      proofs = item.proof;
    }

    const overrides = (await this.getCallOverrides()) || {};
    if (mintCondition.pricePerToken.gt(0)) {
      if (mintCondition.currency === AddressZero) {
        overrides["value"] = BigNumber.from(mintCondition.pricePerToken).mul(
          quantity,
        );
      } else {
        const erc20 = ERC20__factory.connect(
          mintCondition.currency,
          this.providerOrSigner,
        );
        const owner = await this.getSignerAddress();
        const spender = this.address;
        const allowance = await erc20.allowance(owner, spender);
        const totalPrice = BigNumber.from(mintCondition.pricePerToken).mul(
          BigNumber.from(quantity),
        );

        if (allowance.lt(totalPrice)) {
          await this.sendContractTransaction(erc20, "approve", [
            spender,
            allowance.add(totalPrice),
          ]);
        }
      }
    }

    const receipt = await this.sendTransaction(
      "claim",
      [quantity, proofs],
      overrides,
    );
    const event = this.parseEventLogs("Claimed", receipt?.logs);
    const startingIndex: BigNumber = event.startTokenId;
    const endingIndex = startingIndex.add(quantity);
    const tokenIds = [];
    for (let i = startingIndex; i.lt(endingIndex); i = i.add(1)) {
      tokenIds.push(BigNumber.from(i.toString()));
    }
    return await Promise.all(
      tokenIds.map(async (t) => await this.get(t.toString())),
    );
  }

  public async burn(tokenId: BigNumberish): Promise<TransactionReceipt> {
    return await this.sendTransaction("burn", [tokenId]);
  }

  public async transferFrom(
    from: string,
    to: string,
    tokenId: BigNumberish,
  ): Promise<TransactionReceipt> {
    return await this.sendTransaction("transferFrom", [from, to, tokenId]);
  }

  // owner functions
  public async setModuleMetadata(
    metadata: MetadataURIOrObject,
  ): Promise<TransactionReceipt> {
    const uri = await this.storage.uploadMetadata(metadata);
    return await this.sendTransaction("setContractURI", [uri]);
  }

  public async setRoyaltyBps(amount: number): Promise<TransactionReceipt> {
    // TODO: reduce this duplication and provide common functions around
    // royalties through an interface. Currently this function is
    // duplicated across 4 modules
    const { metadata } = await this.getMetadata();
    const encoded: string[] = [];
    if (!metadata) {
      throw new Error("No metadata found, this module might be invalid!");
    }

    metadata.seller_fee_basis_points = amount;
    const uri = await this.storage.uploadMetadata(
      {
        ...metadata,
      },
      this.address,
      await this.getSignerAddress(),
    );
    encoded.push(
      this.contract.interface.encodeFunctionData("setRoyaltyBps", [amount]),
    );
    encoded.push(
      this.contract.interface.encodeFunctionData("setContractURI", [uri]),
    );
    return await this.sendTransaction("multicall", [encoded]);
  }

  public async setBaseTokenUri(uri: string): Promise<TransactionReceipt> {
    return await this.sendTransaction("setBaseTokenURI", [uri]);
  }

  public async setMaxTotalSupply(
    amount: BigNumberish,
  ): Promise<TransactionReceipt> {
    return await this.sendTransaction("setMaxTotalSupply", [amount]);
  }

  /**
   * Gets the royalty BPS (basis points) of the contract
   *
   * @returns - The royalty BPS
   */
  public async getRoyaltyBps(): Promise<BigNumberish> {
    return await this.readOnlyContract.royaltyBps();
  }

  /**
   * Gets the address of the royalty recipient
   *
   * @returns - The royalty BPS
   */
  public async getRoyaltyRecipientAddress(): Promise<string> {
    const metadata = await this.getMetadata();
    if (metadata.metadata?.fee_recipient !== undefined) {
      return metadata.metadata.fee_recipient;
    }
    return "";
  }

  /**
   * Create batch allows you to create a batch of tokens
   * in one transaction. This function can only be called
   * once per module at the moment.
   *
   * @beta
   *
   * @param metadatas - The metadata to include in the batch.
   */
  public async createBatch(
    metadatas: MetadataURIOrObject[],
  ): Promise<string[]> {
    if (!(await this.canCreateBatch())) {
      throw new Error("Batch already created!");
    }

    const startFileNumber = await this.readOnlyContract.nextMintTokenId();
    const baseUri = await this.storage.uploadMetadataBatch(
      metadatas,
      this.address,
      startFileNumber.toNumber(),
    );
    const encoded = [
      this.contract.interface.encodeFunctionData("setBaseTokenURI", [baseUri]),
      this.contract.interface.encodeFunctionData("lazyMintAmount", [
        metadatas.length,
      ]),
    ];
    await this.sendTransaction("multicall", [encoded]);
    return [];
  }

  /**
   * @internal
   *
   * @returns - True if the batch has been created, false otherwise.
   */
  public async canCreateBatch(): Promise<boolean> {
    return (await this.readOnlyContract.nextTokenId()).eq(0);
  }

  public async isTransferRestricted(): Promise<boolean> {
    return this.readOnlyContract.transfersRestricted();
  }

  public async setRestrictedTransfer(
    restricted = false,
  ): Promise<TransactionReceipt> {
    await this.onlyRoles(["admin"], await this.getSignerAddress());
    return await this.sendTransaction("setRestrictedTransfer", [restricted]);
  }
}
// This is a deprecated class, DropV1, see above<|MERGE_RESOLUTION|>--- conflicted
+++ resolved
@@ -487,12 +487,8 @@
     if (await this.isV1()) {
       return this.v1Module.setClaimConditions(factory);
     }
-<<<<<<< HEAD
     const conditions = (await factory.buildConditions()).map((c) => ({
-=======
-
-    const conditions = factory.buildConditions().map((c) => ({
->>>>>>> 3000e7ea
+
       startTimestamp: c.startTimestamp,
       maxClaimableSupply: c.maxMintSupply,
       supplyClaimed: 0,
