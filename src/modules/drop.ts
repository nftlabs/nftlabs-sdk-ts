import {
  ERC20__factory,
  LazyNFT as Drop,
  LazyNFT__factory as Drop__factory,
} from "@3rdweb/contracts";
import { hexZeroPad } from "@ethersproject/bytes";
import { AddressZero } from "@ethersproject/constants";
import { TransactionReceipt } from "@ethersproject/providers";
import { BigNumber, BigNumberish, BytesLike } from "ethers";
<<<<<<< HEAD
import { getCurrencyValue, ModuleType, Role, RolesMap } from "../common";
import { uploadMetadata } from "../common/ipfs";
=======
import { ModuleType, Role, RolesMap } from "../common";
>>>>>>> 3593a04f
import { getTokenMetadata, NFTMetadata, NFTMetadataOwner } from "../common/nft";
import { ModuleWithRoles } from "../core/module";
import { MetadataURIOrObject } from "../core/types";
import ClaimConditionFactory from "../factories/ClaimConditionFactory";
import {
  ClaimCondition,
  PublicMintCondition,
} from "../types/claim-conditions/PublicMintCondition";
import { DEFAULT_QUERY_ALL_COUNT, QueryAllParams } from "../types/QueryParams";

/**
 * @beta
 */
export interface CreatePublicMintCondition {
  startTimestampInSeconds?: BigNumberish;
  maxMintSupply: BigNumberish;
  quantityLimitPerTransaction?: BigNumberish;
  waitTimeSecondsLimitPerTransaction?: BigNumberish;
  pricePerToken?: BigNumberish;
  currency?: string;
  merkleRoot?: BytesLike;
}

/**
 * Access this module by calling {@link ThirdwebSDK.getDropModule}
 * @beta
 */
export class DropModule extends ModuleWithRoles<Drop> {
  public static moduleType: ModuleType = ModuleType.DROP;
  storage = this.sdk.getStorage();

  public static roles = [
    RolesMap.admin,
    RolesMap.minter,
    RolesMap.transfer,
  ] as const;

  /**
   * @override
   * @internal
   */
  protected getModuleRoles(): readonly Role[] {
    return DropModule.roles;
  }

  /**
   * @internal
   */
  protected connectContract(): Drop {
    return Drop__factory.connect(this.address, this.providerOrSigner);
  }

  /**
   * @internal
   */
  protected getModuleType(): ModuleType {
    return DropModule.moduleType;
  }

  private async getTokenMetadata(tokenId: string): Promise<NFTMetadata> {
    return await getTokenMetadata(
      this.readOnlyContract,
      tokenId,
      this.ipfsGatewayUrl,
    );
  }

  public async get(tokenId: string): Promise<NFTMetadataOwner> {
    const [owner, metadata] = await Promise.all([
      this.ownerOf(tokenId).catch(() => AddressZero),
      this.getTokenMetadata(tokenId),
    ]);

    return { owner, metadata };
  }

  public async getAll(
    queryParams?: QueryAllParams,
  ): Promise<NFTMetadataOwner[]> {
    const start = BigNumber.from(queryParams?.start || 0).toNumber();
    const count = BigNumber.from(
      queryParams?.count || DEFAULT_QUERY_ALL_COUNT,
    ).toNumber();
    const maxId = Math.min(
      (await this.readOnlyContract.nextTokenId()).toNumber(),
      start + count,
    );
    return await Promise.all(
      Array.from(Array(maxId - start).keys()).map((i) =>
        this.get((start + i).toString()),
      ),
    );
  }

  public async getAllUnclaimed(): Promise<NFTMetadataOwner[]> {
    const maxId = await this.readOnlyContract.nextTokenId();
    const unmintedId = await this.readOnlyContract.nextMintTokenId();
    return (
      await Promise.all(
        Array.from(Array(maxId.sub(unmintedId).toNumber()).keys()).map((i) =>
          this.getTokenMetadata(unmintedId.add(i).toString()),
        ),
      )
    ).map((metadata) => ({ owner: AddressZero, metadata }));
  }

  public async getAllClaimed(): Promise<NFTMetadataOwner[]> {
    const maxId = (await this.readOnlyContract.nextMintTokenId()).toNumber();
    return await Promise.all(
      Array.from(Array(maxId).keys()).map((i) => this.get(i.toString())),
    );
  }

  public async ownerOf(tokenId: string): Promise<string> {
    return await this.readOnlyContract.ownerOf(tokenId);
  }

  public async getOwned(_address?: string): Promise<NFTMetadataOwner[]> {
    const address = _address ? _address : await this.getSignerAddress();
    const balance = await this.readOnlyContract.balanceOf(address);
    const indices = Array.from(Array(balance.toNumber()).keys());
    const tokenIds = await Promise.all(
      indices.map((i) => this.readOnlyContract.tokenOfOwnerByIndex(address, i)),
    );
    return await Promise.all(
      tokenIds.map((tokenId) => this.get(tokenId.toString())),
    );
  }

  private async transformResultToClaimCondition(
    pm: any,
  ): Promise<ClaimCondition> {
    const cv = await getCurrencyValue(
      this.providerOrSigner,
      pm.currency,
      pm.pricePerToken,
    );
    return {
      startTimestamp: new Date(pm.startTimestamp.toNumber() * 1000),
      maxMintSupply: pm.maxMintSupply.toString(),
      currentMintSupply: pm.currentMintSupply.toString(),
      availableSupply: BigNumber.from(pm.maxMintSupply)
        .sub(pm.currentMintSupply)
        .toString(),
      quantityLimitPerTransaction: pm.quantityLimitPerTransaction.toString(),
      waitTimeSecondsLimitPerTransaction:
        pm.waitTimeSecondsLimitPerTransaction.toString(),
      price: BigNumber.from(pm.pricePerToken),
      currency: pm.currency,
      currencyContract: pm.currency,
      currencyMetadata: cv,
      merkleRoot: pm.merkleRoot,
    };
  }

  /**
   * @deprecated - Use {@link DropModule.getActiveClaimCondition} instead
   */
  public async getActiveMintCondition(): Promise<PublicMintCondition> {
    const index =
      await this.readOnlyContract.getLastStartedMintConditionIndex();
    return await this.readOnlyContract.mintConditions(index);
  }

  public async getActiveClaimCondition(): Promise<ClaimCondition> {
    const index =
      await this.readOnlyContract.getLastStartedMintConditionIndex();
    const mc = await this.readOnlyContract.mintConditions(index);
    return await this.transformResultToClaimCondition(mc);
  }

  /**
   * @deprecated - Use {@link DropModule.getAllClaimConditions} instead
   */
  public async getAllMintConditions(): Promise<PublicMintCondition[]> {
    const conditions = [];
    for (let i = 0; ; i++) {
      try {
        conditions.push(await this.readOnlyContract.mintConditions(i));
      } catch (e) {
        break;
      }
    }
    return conditions;
  }

  public async getAllClaimConditions(): Promise<ClaimCondition[]> {
    const conditions = [];
    for (let i = 0; ; i++) {
      try {
        const mc = await this.readOnlyContract.mintConditions(i);
        conditions.push(await this.transformResultToClaimCondition(mc));
      } catch (e) {
        break;
      }
    }
    return conditions;
  }

  public async totalSupply(): Promise<BigNumber> {
    return await this.readOnlyContract.nextTokenId();
  }

  public async maxTotalSupply(): Promise<BigNumber> {
    return await this.readOnlyContract.maxTotalSupply();
  }

  public async totalUnclaimedSupply(): Promise<BigNumber> {
    return (await this.readOnlyContract.nextTokenId()).sub(
      await this.totalClaimedSupply(),
    );
  }

  public async totalClaimedSupply(): Promise<BigNumber> {
    return await this.readOnlyContract.nextMintTokenId();
  }

  public async balanceOf(address: string): Promise<BigNumber> {
    return await this.readOnlyContract.balanceOf(address);
  }

  public async balance(): Promise<BigNumber> {
    return await this.balanceOf(await this.getSignerAddress());
  }
  public async isApproved(address: string, operator: string): Promise<boolean> {
    return await this.readOnlyContract.isApprovedForAll(address, operator);
  }

  // write functions
  public async setApproval(
    operator: string,
    approved = true,
  ): Promise<TransactionReceipt> {
    return await this.sendTransaction("setApprovalForAll", [
      operator,
      approved,
    ]);
  }

  public async transfer(
    to: string,
    tokenId: string,
  ): Promise<TransactionReceipt> {
    const from = await this.getSignerAddress();
    return await this.sendTransaction(
      "safeTransferFrom(address,address,uint256)",
      [from, to, tokenId],
    );
  }

  /**
   * @deprecated - The function has been deprecated. Use `mintBatch` instead.
   */
  public async lazyMint(metadata: MetadataURIOrObject) {
    await this.lazyMintBatch([metadata]);
  }

  public async pinToIpfs(files: Buffer[]): Promise<string> {
    return await this.storage.uploadBatch(files, this.address);
  }

  /**
   * @deprecated - The function has been deprecated. Use `mintBatch` instead.
   */
  public async lazyMintBatch(metadatas: MetadataURIOrObject[]) {
    const uris = await Promise.all(
      metadatas.map((m) => this.storage.uploadMetadata(m)),
    );
    await this.sendTransaction("lazyMintBatch", [uris]);
  }

  /**
   * @deprecated - The function has been deprecated. Use `mintBatch` instead.
   */
  public async lazyMintAmount(amount: BigNumberish) {
    await this.sendTransaction("lazyMintAmount", [amount]);
  }

  /**
   * @deprecated - Use {@link DropModule.setClaimConditions} instead
   */
  public async setMintConditions(factory: ClaimConditionFactory) {
    return this.setClaimConditions(factory);
  }

  /**
   * Sets public mint conditions for the next minting using the
   * claim condition factory.
   *
   * @param factory - The claim condition factory.
   */
  public async setClaimConditions(factory: ClaimConditionFactory) {
    const conditions = factory.buildConditions();
    await this.sendTransaction("setPublicMintConditions", [conditions]);
  }

  /**
   * @deprecated - Use {@link DropModule.getClaimConditionsFactory} instead
   */
  public async getMintConditionsFactory(): Promise<ClaimConditionFactory> {
    return this.getClaimConditionsFactory();
  }

  public async getClaimConditionsFactory(): Promise<ClaimConditionFactory> {
    const conditions = await this.getAllMintConditions();
    const factory = new ClaimConditionFactory();
    factory.fromPublicClaimConditions(conditions);
    return factory;
  }

  /**
   * @deprecated - Use the {@link DropModule.setClaimConditions} instead.
   */
  public async setPublicMintConditions(
    conditions: CreatePublicMintCondition[],
  ) {
    const _conditions = conditions.map((c) => ({
      startTimestamp: c.startTimestampInSeconds || 0,
      maxMintSupply: c.maxMintSupply,
      currentMintSupply: 0,
      quantityLimitPerTransaction:
        c.quantityLimitPerTransaction || c.maxMintSupply,
      waitTimeSecondsLimitPerTransaction:
        c.waitTimeSecondsLimitPerTransaction || 0,
      pricePerToken: c.pricePerToken || 0,
      currency: c.currency || AddressZero,
      merkleRoot: c.merkleRoot || hexZeroPad([0], 32),
    }));
    await this.sendTransaction("setPublicMintConditions", [_conditions]);
  }

  public async canClaim(
    quantity: BigNumberish,
    proofs: BytesLike[] = [hexZeroPad([0], 32)],
  ): Promise<boolean> {
    try {
      const mintCondition = await this.getActiveMintCondition();
      const overrides = (await this.getCallOverrides()) || {};
      if (mintCondition.pricePerToken > 0) {
        if (mintCondition.currency === AddressZero) {
          overrides["value"] = BigNumber.from(mintCondition.pricePerToken).mul(
            quantity,
          );
        } else {
          const erc20 = ERC20__factory.connect(
            mintCondition.currency,
            this.providerOrSigner,
          );
          const owner = await this.getSignerAddress();
          const spender = this.address;
          const allowance = await erc20.allowance(owner, spender);
          const totalPrice = BigNumber.from(mintCondition.pricePerToken).mul(
            BigNumber.from(quantity),
          );

          if (allowance.lt(totalPrice)) {
            // TODO throw allowance error, maybe check balance?
          }
        }
      }
      await this.readOnlyContract.callStatic.claim(quantity, proofs, overrides);
      return true;
    } catch (err) {
      return false;
    }
  }

  public async claim(
    quantity: BigNumberish,
    proofs: BytesLike[] = [hexZeroPad([0], 32)],
  ) {
    const mintCondition = await this.getActiveMintCondition();
    const overrides = (await this.getCallOverrides()) || {};
    if (mintCondition.pricePerToken > 0) {
      if (mintCondition.currency === AddressZero) {
        overrides["value"] = BigNumber.from(mintCondition.pricePerToken).mul(
          quantity,
        );
      } else {
        const erc20 = ERC20__factory.connect(
          mintCondition.currency,
          this.providerOrSigner,
        );
        const owner = await this.getSignerAddress();
        const spender = this.address;
        const allowance = await erc20.allowance(owner, spender);
        const totalPrice = BigNumber.from(mintCondition.pricePerToken).mul(
          BigNumber.from(quantity),
        );

        if (allowance.lt(totalPrice)) {
          await this.sendContractTransaction(erc20, "approve", [
            spender,
            allowance.add(totalPrice),
          ]);
        }
      }
    }
    await this.sendTransaction("claim", [quantity, proofs], overrides);
  }

  public async burn(tokenId: BigNumberish): Promise<TransactionReceipt> {
    return await this.sendTransaction("burn", [tokenId]);
  }

  public async transferFrom(
    from: string,
    to: string,
    tokenId: BigNumberish,
  ): Promise<TransactionReceipt> {
    return await this.sendTransaction("transferFrom", [from, to, tokenId]);
  }

  // owner functions
  public async setModuleMetadata(
    metadata: MetadataURIOrObject,
  ): Promise<TransactionReceipt> {
    const uri = await this.storage.uploadMetadata(metadata);
    return await this.sendTransaction("setContractURI", [uri]);
  }

  public async setRoyaltyBps(amount: number): Promise<TransactionReceipt> {
    // TODO: reduce this duplication and provide common functions around
    // royalties through an interface. Currently this function is
    // duplicated across 4 modules
    const { metadata } = await this.getMetadata();
    const encoded: string[] = [];
    if (!metadata) {
      throw new Error("No metadata found, this module might be invalid!");
    }

    metadata.seller_fee_basis_points = amount;
    const uri = await this.storage.uploadMetadata(
      {
        ...metadata,
      },
      this.address,
      await this.getSignerAddress(),
    );
    encoded.push(
      this.contract.interface.encodeFunctionData("setRoyaltyBps", [amount]),
    );
    encoded.push(
      this.contract.interface.encodeFunctionData("setContractURI", [uri]),
    );
    return await this.sendTransaction("multicall", [encoded]);
  }

  public async setBaseTokenUri(uri: string): Promise<TransactionReceipt> {
    return await this.sendTransaction("setBaseTokenURI", [uri]);
  }

  public async setMaxTotalSupply(
    amount: BigNumberish,
  ): Promise<TransactionReceipt> {
    return await this.sendTransaction("setMaxTotalSupply", [amount]);
  }

  public async setRestrictedTransfer(
    restricted: boolean,
  ): Promise<TransactionReceipt> {
    return await this.sendTransaction("setRestrictedTransfer", [restricted]);
  }

  /**
   * Gets the royalty BPS (basis points) of the contract
   *
   * @returns - The royalty BPS
   */
  public async getRoyaltyBps(): Promise<BigNumberish> {
    return await this.readOnlyContract.royaltyBps();
  }

  /**
   * Gets the address of the royalty recipient
   *
   * @returns - The royalty BPS
   */
  public async getRoyaltyRecipientAddress(): Promise<string> {
    const metadata = await this.getMetadata();
    if (metadata.metadata?.fee_recipient !== undefined) {
      return metadata.metadata.fee_recipient;
    }
    return "";
  }

  // public async mintBatch(tokenMetadata: MetadataURIOrObject[]) {
  // TODO: Upload all metadata to IPFS
  // call lazyMintAmount(metadata.length - totalSupply) if totalSupply < metadata.length
  // }
}<|MERGE_RESOLUTION|>--- conflicted
+++ resolved
@@ -7,12 +7,7 @@
 import { AddressZero } from "@ethersproject/constants";
 import { TransactionReceipt } from "@ethersproject/providers";
 import { BigNumber, BigNumberish, BytesLike } from "ethers";
-<<<<<<< HEAD
 import { getCurrencyValue, ModuleType, Role, RolesMap } from "../common";
-import { uploadMetadata } from "../common/ipfs";
-=======
-import { ModuleType, Role, RolesMap } from "../common";
->>>>>>> 3593a04f
 import { getTokenMetadata, NFTMetadata, NFTMetadataOwner } from "../common/nft";
 import { ModuleWithRoles } from "../core/module";
 import { MetadataURIOrObject } from "../core/types";
