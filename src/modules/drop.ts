import {
  ERC20__factory,
  LazyMintERC721 as DropV2,
  LazyMintERC721__factory as DropV2__factory,
  LazyNFT as Drop,
  LazyNFT__factory as Drop__factory,
} from "@3rdweb/contracts";
import { ClaimConditionStructOutput } from "@3rdweb/contracts/dist/LazyMintERC721";
import { PublicMintConditionStruct } from "@3rdweb/contracts/dist/LazyNFT";
import { hexZeroPad } from "@ethersproject/bytes";
import { AddressZero } from "@ethersproject/constants";
import { TransactionReceipt } from "@ethersproject/providers";
import { BigNumber, BigNumberish, BytesLike, ethers } from "ethers";
import { JsonConvert } from "json2typescript";
import {
  getCurrencyValue,
  isNativeToken,
  ModuleType,
  NATIVE_TOKEN_ADDRESS,
  Role,
  RolesMap,
} from "../common";
import { invariant } from "../common/invariant";
import { isMetadataEqual } from "../common/isMetadataEqual";
import { getTokenMetadata, NFTMetadata, NFTMetadataOwner } from "../common/nft";
import { ThirdwebSDK } from "../core";
import { ModuleWithRoles } from "../core/module";
import { MetadataURIOrObject, ProviderOrSigner } from "../core/types";
import { ClaimEligibility } from "../enums";
import ClaimConditionFactory from "../factories/ClaimConditionFactory";
import { ITransferable } from "../interfaces/contracts/ITransferable";
import { ISDKOptions } from "../interfaces/ISdkOptions";
import {
  ClaimCondition,
  PublicMintCondition,
} from "../types/claim-conditions/PublicMintCondition";
import { DEFAULT_QUERY_ALL_COUNT, QueryAllParams } from "../types/QueryParams";
import { Snapshot } from "../types/snapshots/Snapshot";

/**
 * @beta
 */
export interface CreatePublicMintCondition {
  startTimestampInSeconds?: BigNumberish;
  maxMintSupply: BigNumberish;
  quantityLimitPerTransaction?: BigNumberish;
  waitTimeSecondsLimitPerTransaction?: BigNumberish;
  pricePerToken?: BigNumberish;
  currency?: string;
  merkleRoot?: BytesLike;
}

/**
 * Setup a collection of one-of-one NFTs that are minted as users claim them.
 *
 * @example
 *
 * ```javascript
 * import { ThirdwebSDK } from "@3rdweb/sdk";
 *
 * const sdk = new ThirdwebSDK({{wallet_provider}});
 * const module = sdk.getDropModule("{{module_address}}");
 * ```
 *
 * @public
 */
export class DropModule
  extends ModuleWithRoles<DropV2>
  implements ITransferable
{
  private _shouldCheckVersion = true;
  private _isV1 = false;
  private v1Module: DropV1Module;

  public static moduleType: ModuleType = ModuleType.DROP;

  public static roles = [
    RolesMap.admin,
    RolesMap.minter,
    RolesMap.transfer,
  ] as const;

  /**
   * @internal
   */
  constructor(
    providerOrSigner: ProviderOrSigner,
    address: string,
    options: ISDKOptions,
    sdk: ThirdwebSDK,
  ) {
    super(providerOrSigner, address, options, sdk);
    this.v1Module = new DropV1Module(providerOrSigner, address, options, sdk);
  }

  /**
   * @internal
   */
  public setProviderOrSigner(providerOrSigner: ProviderOrSigner) {
    super.setProviderOrSigner(providerOrSigner);
    this.v1Module?.setProviderOrSigner(providerOrSigner);
  }

  /**
   * @override
   * @internal
   */
  protected getModuleRoles(): readonly Role[] {
    return DropModule.roles;
  }

  /**
   * @internal
   */
  protected connectContract(): DropV2 {
    return DropV2__factory.connect(this.address, this.providerOrSigner);
  }

  /**
   * @internal
   */
  protected getModuleType(): ModuleType {
    return DropModule.moduleType;
  }

  private async getTokenMetadata(tokenId: string): Promise<NFTMetadata> {
    return await getTokenMetadata(
      this.readOnlyContract,
      tokenId,
      this.ipfsGatewayUrl,
    );
  }

  public async get(tokenId: string): Promise<NFTMetadataOwner> {
    const [owner, metadata] = await Promise.all([
      this.ownerOf(tokenId).catch(() => AddressZero),
      this.getTokenMetadata(tokenId),
    ]);

    return { owner, metadata };
  }

  /**
   * Get All NFTs
   *
   * @remarks Get all the data associated with every NFT in this module.
   *
   * @example
   * ```javascript
   * const nfts = await module.getAll();
   * console.log(nfts);
   * ```
   *
   * @returns The NFT metadata for all NFTs in the module.
   */
  public async getAll(
    queryParams?: QueryAllParams,
  ): Promise<NFTMetadataOwner[]> {
    // if v1 module then use v1
    if (await this.isV1()) {
      return this.v1Module.getAll(queryParams);
    }
    const start = BigNumber.from(queryParams?.start || 0).toNumber();
    const count = BigNumber.from(
      queryParams?.count || DEFAULT_QUERY_ALL_COUNT,
    ).toNumber();
    const maxId = Math.min(
      (await this.readOnlyContract.nextTokenIdToMint()).toNumber(),
      start + count,
    );
    return await Promise.all(
      Array.from(Array(maxId - start).keys()).map((i) =>
        this.get((start + i).toString()),
      ),
    );
  }

  public async getAllUnclaimed(
    queryParams?: QueryAllParams,
  ): Promise<NFTMetadataOwner[]> {
    if (await this.isV1()) {
      return this.v1Module.getAllUnclaimed();
    }
    const start = BigNumber.from(queryParams?.start || 0).toNumber();
    const count = BigNumber.from(
      queryParams?.count || DEFAULT_QUERY_ALL_COUNT,
    ).toNumber();
    const maxId = BigNumber.from(
      Math.min(
        (await this.readOnlyContract.nextTokenIdToMint()).toNumber(),
        start + count,
      ),
    );
    const unmintedId = await this.readOnlyContract.nextTokenIdToClaim();
    return (
      await Promise.all(
        Array.from(Array(maxId.sub(unmintedId).toNumber()).keys()).map((i) =>
          this.getTokenMetadata(unmintedId.add(i).toString()),
        ),
      )
    ).map((metadata) => ({ owner: AddressZero, metadata }));
  }

  public async getAllClaimed(
    queryParams?: QueryAllParams,
  ): Promise<NFTMetadataOwner[]> {
    if (await this.isV1()) {
      return this.v1Module.getAllClaimed();
    }
    const start = BigNumber.from(queryParams?.start || 0).toNumber();
    const count = BigNumber.from(
      queryParams?.count || DEFAULT_QUERY_ALL_COUNT,
    ).toNumber();
    const maxId = Math.min(
      (await this.readOnlyContract.nextTokenIdToClaim()).toNumber(),
      start + count,
    );
    return await Promise.all(
      Array.from(Array(maxId).keys()).map((i) => this.get(i.toString())),
    );
  }

  public async ownerOf(tokenId: string): Promise<string> {
    return await this.readOnlyContract.ownerOf(tokenId);
  }

  public async getDefaultSaleRecipient(): Promise<string> {
    return await this.readOnlyContract.defaultSaleRecipient();
  }

  public async setDefaultSaleRecipient(
    recipient: string,
  ): Promise<TransactionReceipt> {
    return await this.sendTransaction("setDefaultSaleRecipient", [recipient]);
  }

  /**
   * Get Owned NFTs
   *
   * @remarks Get all the data associated with the NFTs owned by a specific wallet.
   *
   * @example
   * ```javascript
   * // Address of the wallet to get the NFTs of
   * const address = "{{wallet_address}}";
   * const nfts = await module.getOwned(address);
   * console.log(nfts);
   * ```
   *
   * @returns The NFT metadata for all NFTs in the module.
   */
  public async getOwned(_address?: string): Promise<NFTMetadataOwner[]> {
    const address = _address ? _address : await this.getSignerAddress();
    const balance = await this.readOnlyContract.balanceOf(address);
    const indices = Array.from(Array(balance.toNumber()).keys());
    const tokenIds = await Promise.all(
      indices.map((i) => this.readOnlyContract.tokenOfOwnerByIndex(address, i)),
    );
    return await Promise.all(
      tokenIds.map((tokenId) => this.get(tokenId.toString())),
    );
  }

  /**
   * @deprecated - For backward compatibility reason
   */
  private transformResultToMintCondition(
    pm: ClaimConditionStructOutput,
  ): PublicMintCondition {
    return {
      startTimestamp: pm.startTimestamp,
      maxMintSupply: pm.maxClaimableSupply,
      currentMintSupply: pm.supplyClaimed,
      quantityLimitPerTransaction: pm.quantityLimitPerTransaction,
      waitTimeSecondsLimitPerTransaction: pm.waitTimeInSecondsBetweenClaims,
      pricePerToken: pm.pricePerToken,
      currency: pm.currency,
      merkleRoot: pm.merkleRoot,
    };
  }

  private async transformResultToClaimCondition(
    pm: ClaimConditionStructOutput,
  ): Promise<ClaimCondition> {
    const cv = await getCurrencyValue(
      this.providerOrSigner,
      pm.currency,
      pm.pricePerToken,
    );
    return {
      startTimestamp: new Date(
        BigNumber.from(pm.startTimestamp).toNumber() * 1000,
      ),
      maxMintSupply: pm.maxClaimableSupply.toString(),
      currentMintSupply: pm.supplyClaimed.toString(),
      availableSupply: BigNumber.from(pm.maxClaimableSupply)
        .sub(pm.supplyClaimed)
        .toString(),
      quantityLimitPerTransaction: pm.quantityLimitPerTransaction.toString(),
      waitTimeSecondsLimitPerTransaction:
        pm.waitTimeInSecondsBetweenClaims.toString(),
      price: BigNumber.from(pm.pricePerToken),
      pricePerToken: BigNumber.from(pm.pricePerToken),
      currency: pm.currency,
      currencyContract: pm.currency,
      currencyMetadata: cv,
      merkleRoot: pm.merkleRoot,
    };
  }

  /**
   * @deprecated - Use {@link DropModule.getActiveClaimCondition} instead
   */
  public async getActiveMintCondition(): Promise<PublicMintCondition> {
    if (await this.isV1()) {
      return this.v1Module.getActiveMintCondition();
    }
    const index = await this.readOnlyContract.getIndexOfActiveCondition();
    return this.transformResultToMintCondition(
      await this.readOnlyContract.getClaimConditionAtIndex(index),
    );
  }

  public async getActiveClaimCondition(): Promise<ClaimCondition> {
    if (await this.isV1()) {
      return this.v1Module.getActiveClaimCondition();
    }
    const index = await this.readOnlyContract.getIndexOfActiveCondition();
    const mc = await this.readOnlyContract.getClaimConditionAtIndex(index);
    return await this.transformResultToClaimCondition(mc);
  }

  /**
   * @deprecated - Use {@link DropModule.getAllClaimConditions} instead
   */
  public async getAllMintConditions(): Promise<PublicMintCondition[]> {
    if (await this.isV1()) {
      return this.v1Module.getAllMintConditions();
    }

    const claimCondition = await this.readOnlyContract.claimConditions();
    const count = claimCondition.totalConditionCount.toNumber();
    const conditions = [];

    for (let i = 0; i < count; i++) {
      conditions.push(
        this.transformResultToMintCondition(
          await this.readOnlyContract.getClaimConditionAtIndex(i),
        ),
      );
    }

    return conditions;
  }

  public async getAllClaimConditions(): Promise<ClaimCondition[]> {
    if (await this.isV1()) {
      return this.v1Module.getAllClaimConditions();
    }
    const claimCondition = await this.readOnlyContract.claimConditions();
    const count = claimCondition.totalConditionCount.toNumber();
    const conditions = [];
    for (let i = 0; i < count; i++) {
      conditions.push(await this.readOnlyContract.getClaimConditionAtIndex(i));
    }
    return Promise.all(
      conditions.map((c) => this.transformResultToClaimCondition(c)),
    );
  }

  public async totalSupply(): Promise<BigNumber> {
    if (await this.isV1()) {
      return this.v1Module.totalSupply();
    }
    return await this.readOnlyContract.nextTokenIdToMint();
  }

  /**
   * @internal
   */
  public async maxTotalSupply(): Promise<BigNumber> {
    if (await this.isV1()) {
      return this.v1Module.maxTotalSupply();
    }
    return await this.readOnlyContract.nextTokenIdToMint();
  }

  public async totalUnclaimedSupply(): Promise<BigNumber> {
    if (await this.isV1()) {
      return this.v1Module.totalUnclaimedSupply();
    }
    return (await this.readOnlyContract.nextTokenIdToMint()).sub(
      await this.totalClaimedSupply(),
    );
  }

  public async totalClaimedSupply(): Promise<BigNumber> {
    if (await this.isV1()) {
      return this.v1Module.totalClaimedSupply();
    }
    return await this.readOnlyContract.nextTokenIdToClaim();
  }

  /**
   * Get NFT Balance
   *
   * @remarks Get a wallets NFT balance (number of NFTs in this module owned by the wallet).
   *
   * @example
   * ```javascript
   * // Address of the wallet to check NFT balance
<<<<<<< HEAD
   * const address = "{{wallet_address}}"";
=======
   * const address = "{{wallet_address}}";
>>>>>>> 498dc272
   *
   * const balance = await module.balanceOf(address);
   * console.log(balance);
   * ```
   */
  public async balanceOf(address: string): Promise<BigNumber> {
    return await this.readOnlyContract.balanceOf(address);
  }

  public async balance(): Promise<BigNumber> {
    return await this.balanceOf(await this.getSignerAddress());
  }

  public async isApproved(address: string, operator: string): Promise<boolean> {
    return await this.readOnlyContract.isApprovedForAll(address, operator);
  }

  // write functions
  public async setApproval(
    operator: string,
    approved = true,
  ): Promise<TransactionReceipt> {
    return await this.sendTransaction("setApprovalForAll", [
      operator,
      approved,
    ]);
  }

  /**
   * Transfer NFT
   *
   * @remarks Transfer an NFT from the connected wallet to another wallet.
   *
   * @example
   * ```javascript
   * // Address of the wallet you want to send the NFT to
   * const toAddress = "{{wallet_address}}";
   *
   * // The token ID of the NFT you want to send
   * const tokenId = "0";
   *
   * await module.transfer(toAddress, tokenId);
   * ```
   */
  public async transfer(
    to: string,
    tokenId: string,
  ): Promise<TransactionReceipt> {
    const from = await this.getSignerAddress();
    return await this.sendTransaction(
      "safeTransferFrom(address,address,uint256)",
      [from, to, tokenId],
    );
  }

  /**
   * @deprecated - The function has been deprecated. Use `createBatch` instead.
   */
  public async lazyMint(metadata: MetadataURIOrObject) {
    if (await this.isV1()) {
      await this.v1Module.lazyMint(metadata);
      return;
    }
    await this.lazyMintBatch([metadata]);
  }

  /**
   * @deprecated - The function has been deprecated. Use `mintBatch` instead.
   */
  public async lazyMintBatch(metadatas: MetadataURIOrObject[]) {
    if (await this.isV1()) {
      await this.v1Module.lazyMintBatch(metadatas);
      return;
    }
    await this.createBatch(metadatas);
  }

  /**
   * @deprecated - Use {@link DropModule.setClaimConditions} instead
   */
  public async setMintConditions(factory: ClaimConditionFactory) {
    if (await this.isV1()) {
      return this.v1Module.setMintConditions(factory);
    }
    return this.setClaimConditions(factory);
  }

  /**
   * Sets public mint conditions for the next minting using the
   * claim condition factory.
   *
   * @param factory - The claim condition factory.
   */
  public async setClaimConditions(factory: ClaimConditionFactory) {
    if (await this.isV1()) {
      return this.v1Module.setClaimConditions(factory);
    }
    const conditions = (await factory.buildConditions()).map((c) => ({
      startTimestamp: c.startTimestamp,
      maxClaimableSupply: c.maxMintSupply,
      supplyClaimed: 0,
      quantityLimitPerTransaction: c.quantityLimitPerTransaction,
      waitTimeInSecondsBetweenClaims: c.waitTimeSecondsLimitPerTransaction,
      pricePerToken: c.pricePerToken,
      currency: c.currency === AddressZero ? NATIVE_TOKEN_ADDRESS : c.currency,
      merkleRoot: c.merkleRoot,
    }));

    const merkleInfo: { [key: string]: string } = {};
    factory.allSnapshots().forEach((s) => {
      merkleInfo[s.merkleRoot] = s.snapshotUri;
    });
    const { metadata } = await this.getMetadata(false);
    invariant(metadata, "Metadata is not set, this should never happen");
    const oldMerkle = metadata["merkle"];
    if (factory.allSnapshots().length === 0 && "merkle" in metadata) {
      metadata["merkle"] = {};
    } else {
      metadata["merkle"] = merkleInfo;
    }

    const encoded = [];
    if (!isMetadataEqual(oldMerkle, metadata["merkle"])) {
      const metadataUri = await this.sdk
        .getStorage()
        .upload(JSON.stringify(metadata));
      encoded.push(
        this.contract.interface.encodeFunctionData("setContractURI", [
          metadataUri,
        ]),
      );
    }
    encoded.push(
      this.contract.interface.encodeFunctionData("setClaimConditions", [
        conditions,
      ]),
    );

    return await this.sendTransaction("multicall", [encoded]);
  }

  public async updateClaimConditions(factory: ClaimConditionFactory) {
    if (await this.isV1()) {
      return this.v1Module.setClaimConditions(factory);
    }
    const conditions = (await factory.buildConditions()).map((c) => ({
      startTimestamp: c.startTimestamp,
      maxClaimableSupply: c.maxMintSupply,
      supplyClaimed: 0,
      quantityLimitPerTransaction: c.quantityLimitPerTransaction,
      waitTimeInSecondsBetweenClaims: c.waitTimeSecondsLimitPerTransaction,
      pricePerToken: c.pricePerToken,
      currency: c.currency === AddressZero ? NATIVE_TOKEN_ADDRESS : c.currency,
      merkleRoot: c.merkleRoot,
    }));

    const merkleInfo: { [key: string]: string } = {};
    factory.allSnapshots().forEach((s) => {
      merkleInfo[s.merkleRoot] = s.snapshotUri;
    });
    const encoded = [];
    const { metadata } = await this.getMetadata(false);
    invariant(metadata, "Metadata is not set, this should never happen");
    const oldMerkle = metadata["merkle"];

    if (factory.allSnapshots().length === 0 && "merkle" in metadata) {
      metadata["merkle"] = {};
    } else {
      metadata["merkle"] = merkleInfo;
    }

    if (!isMetadataEqual(oldMerkle, metadata["merkle"])) {
      const metadataUri = await this.sdk
        .getStorage()
        .upload(JSON.stringify(metadata));
      encoded.push(
        this.contract.interface.encodeFunctionData("setContractURI", [
          metadataUri,
        ]),
      );
    }

    encoded.push(
      this.contract.interface.encodeFunctionData("updateClaimConditions", [
        conditions,
      ]),
    );
    return await this.sendTransaction("multicall", [encoded]);
  }
  /**
   * Creates a claim condition factory
   *
   * @returns - A new claim condition factory
   */
  public getClaimConditionsFactory(): ClaimConditionFactory {
    const createSnapshotFunc = this.sdk.createSnapshot.bind(this.sdk);
    const factory = new ClaimConditionFactory(createSnapshotFunc);
    return factory;
  }

  /**
   * @deprecated - Use the {@link DropModule.getClaimConditionsFactory} instead.
   */
  public getMintConditionsFactory(): ClaimConditionFactory {
    return this.getClaimConditionsFactory();
  }

  /**
   * @deprecated - Use the {@link DropModule.setClaimConditions} instead.
   */
  public async setPublicMintConditions(
    conditions: CreatePublicMintCondition[],
  ) {
    if (await this.isV1()) {
      return this.v1Module.setPublicMintConditions(conditions);
    }
    const now = BigNumber.from(Date.now()).div(1000);
    const _conditions = conditions.map((c) => ({
      startTimestamp: now.add(c.startTimestampInSeconds || 0),
      maxClaimableSupply: c.maxMintSupply,
      supplyClaimed: 0,
      quantityLimitPerTransaction:
        c.quantityLimitPerTransaction || c.maxMintSupply,
      waitTimeInSecondsBetweenClaims: c.waitTimeSecondsLimitPerTransaction || 0,
      pricePerToken: c.pricePerToken || 0,
      currency: c.currency || AddressZero,
      merkleRoot: c.merkleRoot || hexZeroPad([0], 32),
    }));
    await this.sendTransaction("setClaimConditions", [_conditions]);
  }

  /**
   * For any claim conditions that a particular wallet is violating,
   * this function returns human readable information about the
   * breaks in the condition that can be used to inform the user.
   *
   * @param quantity - The desired quantity that would be claimed.
   *
   */
  public async getClaimIneligibilityReasons(
    quantity: BigNumberish,
    addressToCheck?: string,
  ): Promise<ClaimEligibility[]> {
    const reasons: ClaimEligibility[] = [];
    let activeConditionIndex: BigNumber;
    let claimCondition: ClaimCondition;

    if (addressToCheck === undefined) {
      throw new Error("addressToCheck is required");
    }

    try {
      [activeConditionIndex, claimCondition] = await Promise.all([
        this.readOnlyContract.getIndexOfActiveCondition(),
        this.getActiveClaimCondition(),
      ]);
    } catch (err: any) {
      if ((err.message as string).includes("no public mint condition.")) {
        reasons.push(ClaimEligibility.NoActiveClaimPhase);
        return reasons;
      }
      console.error("Failed to get active claim condition", err);
      throw new Error("Failed to get active claim condition");
    }

    if (BigNumber.from(claimCondition.availableSupply).lt(quantity)) {
      reasons.push(ClaimEligibility.NotEnoughSupply);
    }

    // check for merkle root inclusion
    const merkleRootArray = ethers.utils.stripZeros(claimCondition.merkleRoot);
    if (merkleRootArray.length > 0) {
      const proofs = await this.getClaimerProofs(
        claimCondition.merkleRoot.toString(),
        addressToCheck,
      );
      if (proofs.length === 0) {
        reasons.push(ClaimEligibility.AddressNotAllowed);
      }
      // TODO: compute proofs to root, need browser compatibility
    }

    // check for claim timestamp between claims
    const timestampForNextClaim =
      await this.readOnlyContract.getTimestampForNextValidClaim(
        activeConditionIndex,
        addressToCheck,
      );

    const now = BigNumber.from(Date.now()).div(1000);
    if (now.lt(timestampForNextClaim)) {
      // if waitTimeSecondsLimitPerTransaction equals to timestampForNextClaim, that means that this is the first time this address claims this token
      if (
        BigNumber.from(claimCondition.waitTimeSecondsLimitPerTransaction).eq(
          timestampForNextClaim,
        )
      ) {
        const balance = await this.readOnlyContract.balanceOf(addressToCheck);
        if (balance.gte(1)) {
          reasons.push(ClaimEligibility.AlreadyClaimed);
        }
      } else {
        reasons.push(ClaimEligibility.WaitBeforeNextClaimTransaction);
      }
    }

    // check for wallet balance
    if (claimCondition.pricePerToken.gt(0)) {
      const totalPrice = claimCondition.pricePerToken.mul(quantity);
      if (isNativeToken(claimCondition.currency)) {
        const provider = await this.getProvider();
        const balance = await provider.getBalance(addressToCheck);
        if (balance.lt(totalPrice)) {
          reasons.push(ClaimEligibility.NotEnoughTokens);
        }
      } else {
        const provider = await this.getProvider();
        const balance = await ERC20__factory.connect(
          claimCondition.currency,
          provider,
        ).balanceOf(addressToCheck);
        if (balance.lt(totalPrice)) {
          reasons.push(ClaimEligibility.NotEnoughTokens);
        }
      }
    }

    return reasons;
  }

  /**
   * Can Claim
   *
   * @remarks Check if the drop can currently be claimed.
   *
   * @example
   * ```javascript
   * // Quantity of tokens to check if they are claimable
   * const quantity = 1;
   *
   * await module.canClaim(quantity);
   * ```
   */
  public async canClaim(
    quantity: BigNumberish,
    addressToCheck?: string,
  ): Promise<boolean> {
    if (addressToCheck === undefined) {
      addressToCheck = await this.getSignerAddress();
    }
    if (await this.isV1()) {
      return this.v1Module.canClaim(quantity, []);
    }
    return (
      (await this.getClaimIneligibilityReasons(quantity, addressToCheck))
        .length === 0
    );
  }

  /**
   * Returns proofs and the overrides required for the transaction.
   *
   * @returns - `overrides` and `proofs` as an object.
   */

  private async prepareClaim(
    quantity: BigNumberish,
    proofs: BytesLike[] = [hexZeroPad([0], 32)],
  ): Promise<{
    overrides: ethers.CallOverrides;
    proofs: BytesLike[];
  }> {
    const mintCondition = await this.getActiveClaimCondition();
    const { metadata } = await this.getMetadata();

    const addressToClaim = await this.getSignerAddress();

    if (!mintCondition.merkleRoot.toString().startsWith(AddressZero)) {
      const snapshot = await this.sdk
        .getStorage()
        .get(metadata?.merkle[mintCondition.merkleRoot.toString()]);
      const jsonConvert = new JsonConvert();
      const snapshotData = jsonConvert.deserializeObject(
        JSON.parse(snapshot),
        Snapshot,
      );
      const item = snapshotData.claims.find(
        (c) => c.address.toLowerCase() === addressToClaim.toLowerCase(),
      );
      if (item === undefined) {
        throw new Error("No claim found for this address");
      }
      proofs = item.proof;
    }

    const overrides = (await this.getCallOverrides()) || {};
    if (mintCondition.pricePerToken.gt(0)) {
      if (isNativeToken(mintCondition.currency)) {
        overrides["value"] = BigNumber.from(mintCondition.pricePerToken).mul(
          quantity,
        );
      } else {
        const erc20 = ERC20__factory.connect(
          mintCondition.currency,
          this.providerOrSigner,
        );
        const owner = await this.getSignerAddress();
        const spender = this.address;
        const allowance = await erc20.allowance(owner, spender);
        const totalPrice = BigNumber.from(mintCondition.pricePerToken).mul(
          BigNumber.from(quantity),
        );

        if (allowance.lt(totalPrice)) {
          await this.sendContractTransaction(erc20, "approve", [
            spender,
            allowance.add(totalPrice),
          ]);
        }
      }
    }
    return {
      overrides,
      proofs,
    };
  }

  /**
   * Claim NFTs to Wallet
   *
   * @remarks Let the a specified wallet claim NFTs.
   *
   * @example
   * ```javascript
   * // Address of the wallet you want to claim the NFTs
   * const address = "{{wallet_address}}";
   *
   * // The number of NFTs to claim
   * const quantity = 1;
   *
   * await module.claimTo(quantity, address);
   * ```
   *
   * @param quantity - Quantity of the tokens you want to claim
   * @param addressToClaim - Address you want to send the token to
   * @param proofs - Array of proofs
   *
   * @returns - Receipt for the transaction
   */
  public async claimTo(
    quantity: BigNumberish,
    addressToClaim: string,
    proofs: BytesLike[] = [hexZeroPad([0], 32)],
  ): Promise<TransactionReceipt> {
    const claimData = await this.prepareClaim(quantity, proofs);
    const encoded = [];
    encoded.push(
      this.contract.interface.encodeFunctionData("claim", [
        quantity,
        claimData.proofs,
      ]),
    );
    encoded.push(
      this.contract.interface.encodeFunctionData("transferFrom", [
        await this.getSignerAddress(),
        addressToClaim,
        (await this.readOnlyContract.nextTokenIdToMint()).sub(1),
      ]),
    );
    return await this.sendTransaction(
      "multicall",
      [encoded],
      claimData.overrides,
    );
  }

  /** Claim NFTs
   *
   * @param quantity - Quantity of the tokens you want to claim
   * @param proofs - Array of proofs
   *
   * @returns - Receipt for the transaction
   */
  public async claim(
    quantity: BigNumberish,
    proofs: BytesLike[] = [hexZeroPad([0], 32)],
  ): Promise<NFTMetadataOwner[]> {
    if (await this.isV1()) {
      return this.v1Module.claim(quantity, proofs);
    }
    const claimData = await this.prepareClaim(quantity, proofs);
    const receipt = await this.sendTransaction(
      "claim",
      [quantity, claimData.proofs],
      claimData.overrides,
    );
    const event = this.parseEventLogs("ClaimedTokens", receipt?.logs);
    const startingIndex: BigNumber = event.startTokenId;
    const endingIndex = startingIndex.add(quantity);
    const tokenIds = [];
    for (let i = startingIndex; i.lt(endingIndex); i = i.add(1)) {
      tokenIds.push(BigNumber.from(i.toString()));
    }
    return await Promise.all(
      tokenIds.map(async (t) => await this.get(t.toString())),
    );
  }
  public async burn(tokenId: BigNumberish): Promise<TransactionReceipt> {
    return await this.sendTransaction("burn", [tokenId]);
  }

  public async transferFrom(
    from: string,
    to: string,
    tokenId: BigNumberish,
  ): Promise<TransactionReceipt> {
    return await this.sendTransaction("transferFrom", [from, to, tokenId]);
  }

  // owner functions
  public async setModuleMetadata(
    metadata: MetadataURIOrObject,
  ): Promise<TransactionReceipt> {
    const uri = await this.sdk.getStorage().uploadMetadata(metadata);
    return await this.sendTransaction("setContractURI", [uri]);
  }

  public async setRoyaltyBps(amount: number): Promise<TransactionReceipt> {
    // TODO: reduce this duplication and provide common functions around
    // royalties through an interface. Currently this function is
    // duplicated across 4 modules
    const { metadata } = await this.getMetadata();
    const encoded: string[] = [];
    if (!metadata) {
      throw new Error("No metadata found, this module might be invalid!");
    }

    metadata.seller_fee_basis_points = amount;
    const uri = await this.sdk.getStorage().uploadMetadata(
      {
        ...metadata,
      },
      this.address,
      await this.getSignerAddress(),
    );
    encoded.push(
      this.contract.interface.encodeFunctionData("setRoyaltyBps", [amount]),
    );
    encoded.push(
      this.contract.interface.encodeFunctionData("setContractURI", [uri]),
    );
    return await this.sendTransaction("multicall", [encoded]);
  }

  /**
   * Gets the royalty BPS (basis points) of the contract
   *
   * @returns - The royalty BPS
   */
  public async getRoyaltyBps(): Promise<BigNumberish> {
    return await this.readOnlyContract.royaltyBps();
  }

  /**
   * Gets the address of the royalty recipient
   *
   * @returns - The royalty BPS
   */
  public async getRoyaltyRecipientAddress(): Promise<string> {
    const metadata = await this.getMetadata();
    if (metadata.metadata?.fee_recipient !== undefined) {
      return metadata.metadata.fee_recipient;
    }
    return "";
  }

  /**
   * Create batch allows you to create a batch of tokens
   * in one transaction. This function can only be called
   * once per module at the moment.
   *
   * @beta
   *
   * @param metadatas - The metadata to include in the batch.
   */
  public async createBatch(
    metadatas: MetadataURIOrObject[],
  ): Promise<string[]> {
    if (await this.isV1()) {
      return this.v1Module.createBatch(metadatas);
    }
    const startFileNumber = await this.readOnlyContract.nextTokenIdToMint();
    const baseUri = await this.sdk
      .getStorage()
      .uploadMetadataBatch(metadatas, this.address, startFileNumber.toNumber());
    const receipt = await this.sendTransaction("lazyMint", [
      metadatas.length,
      baseUri,
    ]);
    const event = this.parseEventLogs("LazyMintedTokens", receipt?.logs);
    const [startingIndex, endingIndex]: BigNumber[] = event;
    const tokenIds = [];
    for (let i = startingIndex; i.lte(endingIndex); i = i.add(1)) {
      tokenIds.push(i.toString());
    }
    return tokenIds;
  }

  /**
   * @internal
   *
   * @returns - True if the batch has been created, false otherwise.
   */
  public async canCreateBatch(): Promise<boolean> {
    if (await this.isV1()) {
      return this.v1Module.canCreateBatch();
    }
    return true;
  }

  /**
   * Check if contract is v1 or v2. If the contract doesn't have nextTokenIdToMint = v1 contract.
   */
  async isV1(): Promise<boolean> {
    if (this._shouldCheckVersion) {
      try {
        await this.readOnlyContract.nextTokenIdToMint();
        this._isV1 = false;
      } catch (e) {
        this._isV1 = true;
      }
      this._shouldCheckVersion = false;
    }
    return this._isV1;
  }

  /**
   * Fetches the proof for the current signer for a particular wallet.
   *
   * @param merkleRoot - The merkle root of the condition to check.
   * @returns - The proof for the current signer for the specified condition.
   */
  private async getClaimerProofs(
    merkleRoot: string,
    addressToClaim?: string,
  ): Promise<string[]> {
    if (!addressToClaim) {
      addressToClaim = await this.getSignerAddress();
    }
    const { metadata } = await this.getMetadata();
    const snapshot = await this.sdk
      .getStorage()
      .get(metadata?.merkle[merkleRoot]);
    const jsonConvert = new JsonConvert();
    const snapshotData = jsonConvert.deserializeObject(
      JSON.parse(snapshot),
      Snapshot,
    );
    const item = snapshotData.claims.find(
      (c) => c.address.toLowerCase() === addressToClaim?.toLowerCase(),
    );

    if (item === undefined) {
      return [];
    }
    return item.proof;
  }

  public async isTransferRestricted(): Promise<boolean> {
    return this.readOnlyContract.transfersRestricted();
  }

  public async setRestrictedTransfer(
    restricted = false,
  ): Promise<TransactionReceipt> {
    await this.onlyRoles(["admin"], await this.getSignerAddress());
    return await this.sendTransaction("setRestrictedTransfer", [restricted]);
  }
}

/**
 * @internal
 * @deprecated - Should use DropV2
 */
class DropV1Module extends ModuleWithRoles<Drop> implements ITransferable {
  public static moduleType: ModuleType = ModuleType.DROP;
  storage = this.sdk.getStorage();

  public static roles = [
    RolesMap.admin,
    RolesMap.minter,
    RolesMap.transfer,
  ] as const;

  /**
   * @override
   * @internal
   */
  protected getModuleRoles(): readonly Role[] {
    return DropModule.roles;
  }

  /**
   * @internal
   */
  protected connectContract(): Drop {
    return Drop__factory.connect(this.address, this.providerOrSigner);
  }

  /**
   * @internal
   */
  protected getModuleType(): ModuleType {
    return DropModule.moduleType;
  }

  private async getTokenMetadata(tokenId: string): Promise<NFTMetadata> {
    return await getTokenMetadata(
      this.readOnlyContract,
      tokenId,
      this.ipfsGatewayUrl,
    );
  }

  public async get(tokenId: string): Promise<NFTMetadataOwner> {
    const [owner, metadata] = await Promise.all([
      this.ownerOf(tokenId).catch(() => AddressZero),
      this.getTokenMetadata(tokenId),
    ]);

    return { owner, metadata };
  }

  public async getAll(
    queryParams?: QueryAllParams,
  ): Promise<NFTMetadataOwner[]> {
    const start = BigNumber.from(queryParams?.start || 0).toNumber();
    const count = BigNumber.from(
      queryParams?.count || DEFAULT_QUERY_ALL_COUNT,
    ).toNumber();
    const maxId = Math.min(
      (await this.readOnlyContract.nextTokenId()).toNumber(),
      start + count,
    );
    return await Promise.all(
      Array.from(Array(maxId - start).keys()).map((i) =>
        this.get((start + i).toString()),
      ),
    );
  }

  public async getAllUnclaimed(
    queryParams?: QueryAllParams,
  ): Promise<NFTMetadataOwner[]> {
    const start = BigNumber.from(queryParams?.start || 0).toNumber();
    const count = BigNumber.from(
      queryParams?.count || DEFAULT_QUERY_ALL_COUNT,
    ).toNumber();
    const maxId = BigNumber.from(
      Math.min(
        (await this.readOnlyContract.nextTokenId()).toNumber(),
        start + count,
      ),
    );
    const unmintedId = await this.readOnlyContract.nextMintTokenId();
    return (
      await Promise.all(
        Array.from(Array(maxId.sub(unmintedId).toNumber()).keys()).map((i) =>
          this.getTokenMetadata(unmintedId.add(i).toString()),
        ),
      )
    ).map((metadata) => ({ owner: AddressZero, metadata }));
  }

  public async getAllClaimed(
    queryParams?: QueryAllParams,
  ): Promise<NFTMetadataOwner[]> {
    const start = BigNumber.from(queryParams?.start || 0).toNumber();
    const count = BigNumber.from(
      queryParams?.count || DEFAULT_QUERY_ALL_COUNT,
    ).toNumber();
    const maxId = Math.min(
      (await this.readOnlyContract.nextMintTokenId()).toNumber(),
      start + count,
    );
    return await Promise.all(
      Array.from(Array(maxId).keys()).map((i) => this.get(i.toString())),
    );
  }

  public async ownerOf(tokenId: string): Promise<string> {
    return await this.readOnlyContract.ownerOf(tokenId);
  }

  public async getOwned(_address?: string): Promise<NFTMetadataOwner[]> {
    const address = _address ? _address : await this.getSignerAddress();
    const balance = await this.readOnlyContract.balanceOf(address);
    const indices = Array.from(Array(balance.toNumber()).keys());
    const tokenIds = await Promise.all(
      indices.map((i) => this.readOnlyContract.tokenOfOwnerByIndex(address, i)),
    );
    return await Promise.all(
      tokenIds.map((tokenId) => this.get(tokenId.toString())),
    );
  }

  private async transformResultToClaimCondition(
    pm: PublicMintConditionStruct,
  ): Promise<ClaimCondition> {
    const cv = await getCurrencyValue(
      this.providerOrSigner,
      pm.currency,
      pm.pricePerToken,
    );
    return {
      startTimestamp: new Date(
        BigNumber.from(pm.startTimestamp).toNumber() * 1000,
      ),
      maxMintSupply: pm.maxMintSupply.toString(),
      currentMintSupply: pm.currentMintSupply.toString(),
      availableSupply: BigNumber.from(pm.maxMintSupply)
        .sub(pm.currentMintSupply)
        .toString(),
      quantityLimitPerTransaction: pm.quantityLimitPerTransaction.toString(),
      waitTimeSecondsLimitPerTransaction:
        pm.waitTimeSecondsLimitPerTransaction.toString(),
      price: BigNumber.from(pm.pricePerToken),
      pricePerToken: BigNumber.from(pm.pricePerToken),
      currency: pm.currency,
      currencyContract: pm.currency,
      currencyMetadata: cv,
      merkleRoot: pm.merkleRoot,
    };
  }

  /**
   * @deprecated - Use {@link DropModule.getActiveClaimCondition} instead
   */
  public async getActiveMintCondition(): Promise<PublicMintCondition> {
    const index =
      await this.readOnlyContract.getLastStartedMintConditionIndex();
    return await this.readOnlyContract.mintConditions(index);
  }

  public async getActiveClaimCondition(): Promise<ClaimCondition> {
    const index =
      await this.readOnlyContract.getLastStartedMintConditionIndex();
    const mc = await this.readOnlyContract.mintConditions(index);
    return await this.transformResultToClaimCondition(mc);
  }

  /**
   * @deprecated - Use {@link DropModule.getAllClaimConditions} instead
   */
  public async getAllMintConditions(): Promise<PublicMintCondition[]> {
    const conditions = [];
    for (let i = 0; ; i++) {
      try {
        conditions.push(await this.readOnlyContract.mintConditions(i));
      } catch (e) {
        break;
      }
    }
    return conditions;
  }

  public async getAllClaimConditions(): Promise<ClaimCondition[]> {
    const conditions = [];
    for (let i = 0; ; i++) {
      try {
        const mc = await this.readOnlyContract.mintConditions(i);
        conditions.push(await this.transformResultToClaimCondition(mc));
      } catch (e) {
        break;
      }
    }
    return conditions;
  }

  public async totalSupply(): Promise<BigNumber> {
    return await this.readOnlyContract.nextTokenId();
  }

  public async maxTotalSupply(): Promise<BigNumber> {
    return await this.readOnlyContract.maxTotalSupply();
  }

  public async totalUnclaimedSupply(): Promise<BigNumber> {
    return (await this.readOnlyContract.nextTokenId()).sub(
      await this.totalClaimedSupply(),
    );
  }

  public async totalClaimedSupply(): Promise<BigNumber> {
    return await this.readOnlyContract.nextMintTokenId();
  }

  public async balanceOf(address: string): Promise<BigNumber> {
    return await this.readOnlyContract.balanceOf(address);
  }

  public async balance(): Promise<BigNumber> {
    return await this.balanceOf(await this.getSignerAddress());
  }
  public async isApproved(address: string, operator: string): Promise<boolean> {
    return await this.readOnlyContract.isApprovedForAll(address, operator);
  }

  // write functions
  public async setApproval(
    operator: string,
    approved = true,
  ): Promise<TransactionReceipt> {
    return await this.sendTransaction("setApprovalForAll", [
      operator,
      approved,
    ]);
  }

  public async transfer(
    to: string,
    tokenId: string,
  ): Promise<TransactionReceipt> {
    const from = await this.getSignerAddress();
    return await this.sendTransaction(
      "safeTransferFrom(address,address,uint256)",
      [from, to, tokenId],
    );
  }

  /**
   * @deprecated - The function has been deprecated. Use `createBatch` instead.
   */
  public async lazyMint(metadata: MetadataURIOrObject) {
    await this.lazyMintBatch([metadata]);
  }

  public async pinToIpfs(files: Buffer[]): Promise<string> {
    return await this.storage.uploadBatch(files, this.address);
  }

  /**
   * @deprecated - The function has been deprecated. Use `mintBatch` instead.
   */
  public async lazyMintBatch(metadatas: MetadataURIOrObject[]) {
    const baseUri = await this.sdk.getStorage().uploadMetadataBatch(metadatas);
    const uris = Array.from(Array(metadatas.length).keys()).map(
      (i) => `${baseUri}${i}/`,
    );
    await this.sendTransaction("lazyMintBatch", [uris]);
  }

  /**
   * @deprecated - The function has been deprecated. Use `mintBatch` instead.
   */
  public async lazyMintAmount(amount: BigNumberish) {
    await this.sendTransaction("lazyMintAmount", [amount]);
  }

  /**
   * @deprecated - Use {@link DropModule.setClaimConditions} instead
   */
  public async setMintConditions(factory: ClaimConditionFactory) {
    return this.setClaimConditions(factory);
  }

  /**
   * Sets public mint conditions for the next minting using the
   * claim condition factory.
   *
   * @param factory - The claim condition factory.
   */
  public async setClaimConditions(factory: ClaimConditionFactory) {
    const conditions = await factory.buildConditionsForDropV1();

    const merkleInfo: { [key: string]: string } = {};
    factory.allSnapshots().forEach((s) => {
      merkleInfo[s.merkleRoot] = s.snapshotUri;
    });
    const { metadata } = await this.getMetadata(false);
    invariant(metadata, "Metadata is not set, this should never happen");
    if (factory.allSnapshots().length === 0 && "merkle" in metadata) {
      metadata["merkle"] = {};
    } else {
      metadata["merkle"] = merkleInfo;
    }

    const metatdataUri = await this.storage.upload(JSON.stringify(metadata));

    const encoded = [
      this.contract.interface.encodeFunctionData("setContractURI", [
        metatdataUri,
      ]),
      this.contract.interface.encodeFunctionData("setPublicMintConditions", [
        conditions,
      ]),
    ];
    return await this.sendTransaction("multicall", [encoded]);
  }

  /**
   * Creates a claim condition factory
   *
   * @returns - A new claim condition factory
   */
  public getClaimConditionsFactory(): ClaimConditionFactory {
    const createSnapshotFunc = this.sdk.createSnapshot.bind(this.sdk);
    const factory = new ClaimConditionFactory(createSnapshotFunc);
    return factory;
  }

  /**
   * @deprecated - Use the {@link DropModule.getClaimConditionsFactory} instead.
   */
  public getMintConditionsFactory(): ClaimConditionFactory {
    return this.getClaimConditionsFactory();
  }

  /**
   * @deprecated - Use the {@link DropModule.setClaimConditions} instead.
   */
  public async setPublicMintConditions(
    conditions: CreatePublicMintCondition[],
  ) {
    const _conditions = conditions.map((c) => ({
      startTimestamp: c.startTimestampInSeconds || 0,
      maxMintSupply: c.maxMintSupply,
      currentMintSupply: 0,
      quantityLimitPerTransaction:
        c.quantityLimitPerTransaction || c.maxMintSupply,
      waitTimeSecondsLimitPerTransaction:
        c.waitTimeSecondsLimitPerTransaction || 0,
      pricePerToken: c.pricePerToken || 0,
      currency: c.currency || AddressZero,
      merkleRoot: c.merkleRoot || hexZeroPad([0], 32),
    }));
    await this.sendTransaction("setPublicMintConditions", [_conditions]);
  }

  public async canClaim(
    quantity: BigNumberish,
    proofs: BytesLike[] = [hexZeroPad([0], 32)],
  ): Promise<boolean> {
    try {
      const mintCondition = await this.getActiveClaimCondition();
      const overrides = (await this.getCallOverrides()) || {};

      const owner = await this.getSignerAddress();
      if (mintCondition.merkleRoot) {
        proofs = await this.getClaimerProofs(
          mintCondition?.merkleRoot as string,
          owner,
        );
      }

      if (mintCondition.pricePerToken.gt(0)) {
        if (mintCondition.currency === AddressZero) {
          overrides["value"] = BigNumber.from(mintCondition.pricePerToken).mul(
            quantity,
          );
        } else {
          const erc20 = ERC20__factory.connect(
            mintCondition.currency,
            this.providerOrSigner,
          );
          const spender = this.address;
          const allowance = await erc20.allowance(owner, spender);
          const totalPrice = BigNumber.from(mintCondition.pricePerToken).mul(
            BigNumber.from(quantity),
          );

          if (allowance.lt(totalPrice)) {
            // TODO throw allowance error, maybe check balance?
          }
        }
      }
      await this.readOnlyContract.callStatic.claim(quantity, proofs, overrides);
      return true;
    } catch (err) {
      return false;
    }
  }

  /**
   * Fetches the proof for the current signer for a particular wallet.
   *
   * @param merkleRoot - The merkle root of the condition to check.
   * @returns - The proof for the current signer for the specified condition.
   */
  private async getClaimerProofs(
    merkleRoot: string,
    addressToClaim?: string,
  ): Promise<string[]> {
    if (!addressToClaim) {
      addressToClaim = await this.getSignerAddress();
    }
    const { metadata } = await this.getMetadata();
    const snapshot = await this.storage.get(metadata?.merkle[merkleRoot]);
    const jsonConvert = new JsonConvert();
    const snapshotData = jsonConvert.deserializeObject(
      JSON.parse(snapshot),
      Snapshot,
    );
    const item = snapshotData.claims.find(
      (c) => c.address.toLowerCase() === addressToClaim?.toLowerCase(),
    );
    if (item === undefined) {
      return [];
    }
    return item.proof;
  }

  public async claim(
    quantity: BigNumberish,
    proofs: BytesLike[] = [hexZeroPad([0], 32)],
  ): Promise<NFTMetadataOwner[]> {
    const mintCondition = await this.getActiveClaimCondition();
    const { metadata } = await this.getMetadata();

    const addressToClaim = await this.getSignerAddress();

    if (!mintCondition.merkleRoot.toString().startsWith(AddressZero)) {
      const snapshot = await this.storage.get(
        metadata?.merkle[mintCondition.merkleRoot.toString()],
      );
      const jsonConvert = new JsonConvert();
      const snapshotData = jsonConvert.deserializeObject(
        JSON.parse(snapshot),
        Snapshot,
      );
      const item = snapshotData.claims.find(
        (c) => c.address.toLowerCase() === addressToClaim.toLowerCase(),
      );
      if (item === undefined) {
        throw new Error("No claim found for this address");
      }
      proofs = item.proof;
    }

    const overrides = (await this.getCallOverrides()) || {};
    if (mintCondition.pricePerToken.gt(0)) {
      if (mintCondition.currency === AddressZero) {
        overrides["value"] = BigNumber.from(mintCondition.pricePerToken).mul(
          quantity,
        );
      } else {
        const erc20 = ERC20__factory.connect(
          mintCondition.currency,
          this.providerOrSigner,
        );
        const owner = await this.getSignerAddress();
        const spender = this.address;
        const allowance = await erc20.allowance(owner, spender);
        const totalPrice = BigNumber.from(mintCondition.pricePerToken).mul(
          BigNumber.from(quantity),
        );

        if (allowance.lt(totalPrice)) {
          await this.sendContractTransaction(erc20, "approve", [
            spender,
            allowance.add(totalPrice),
          ]);
        }
      }
    }

    const receipt = await this.sendTransaction(
      "claim",
      [quantity, proofs],
      overrides,
    );
    const event = this.parseEventLogs("Claimed", receipt?.logs);
    const startingIndex: BigNumber = event.startTokenId;
    const endingIndex = startingIndex.add(quantity);
    const tokenIds = [];
    for (let i = startingIndex; i.lt(endingIndex); i = i.add(1)) {
      tokenIds.push(BigNumber.from(i.toString()));
    }
    return await Promise.all(
      tokenIds.map(async (t) => await this.get(t.toString())),
    );
  }

  public async burn(tokenId: BigNumberish): Promise<TransactionReceipt> {
    return await this.sendTransaction("burn", [tokenId]);
  }

  public async transferFrom(
    from: string,
    to: string,
    tokenId: BigNumberish,
  ): Promise<TransactionReceipt> {
    return await this.sendTransaction("transferFrom", [from, to, tokenId]);
  }

  // owner functions
  public async setModuleMetadata(
    metadata: MetadataURIOrObject,
  ): Promise<TransactionReceipt> {
    const uri = await this.storage.uploadMetadata(metadata);
    return await this.sendTransaction("setContractURI", [uri]);
  }

  public async setRoyaltyBps(amount: number): Promise<TransactionReceipt> {
    // TODO: reduce this duplication and provide common functions around
    // royalties through an interface. Currently this function is
    // duplicated across 4 modules
    const { metadata } = await this.getMetadata();
    const encoded: string[] = [];
    if (!metadata) {
      throw new Error("No metadata found, this module might be invalid!");
    }

    metadata.seller_fee_basis_points = amount;
    const uri = await this.storage.uploadMetadata(
      {
        ...metadata,
      },
      this.address,
      await this.getSignerAddress(),
    );
    encoded.push(
      this.contract.interface.encodeFunctionData("setRoyaltyBps", [amount]),
    );
    encoded.push(
      this.contract.interface.encodeFunctionData("setContractURI", [uri]),
    );
    return await this.sendTransaction("multicall", [encoded]);
  }

  public async setBaseTokenUri(uri: string): Promise<TransactionReceipt> {
    return await this.sendTransaction("setBaseTokenURI", [uri]);
  }

  public async setMaxTotalSupply(
    amount: BigNumberish,
  ): Promise<TransactionReceipt> {
    return await this.sendTransaction("setMaxTotalSupply", [amount]);
  }

  /**
   * Gets the royalty BPS (basis points) of the contract
   *
   * @returns - The royalty BPS
   */
  public async getRoyaltyBps(): Promise<BigNumberish> {
    return await this.readOnlyContract.royaltyBps();
  }

  /**
   * Gets the address of the royalty recipient
   *
   * @returns - The royalty BPS
   */
  public async getRoyaltyRecipientAddress(): Promise<string> {
    const metadata = await this.getMetadata();
    if (metadata.metadata?.fee_recipient !== undefined) {
      return metadata.metadata.fee_recipient;
    }
    return "";
  }

  /**
   * Create batch allows you to create a batch of tokens
   * in one transaction. This function can only be called
   * once per module at the moment.
   *
   * @beta
   *
   * @param metadatas - The metadata to include in the batch.
   */
  public async createBatch(
    metadatas: MetadataURIOrObject[],
  ): Promise<string[]> {
    if (!(await this.canCreateBatch())) {
      throw new Error("Batch already created!");
    }

    const startFileNumber = await this.readOnlyContract.nextMintTokenId();
    const baseUri = await this.storage.uploadMetadataBatch(
      metadatas,
      this.address,
      startFileNumber.toNumber(),
    );
    const encoded = [
      this.contract.interface.encodeFunctionData("setBaseTokenURI", [baseUri]),
      this.contract.interface.encodeFunctionData("lazyMintAmount", [
        metadatas.length,
      ]),
    ];
    await this.sendTransaction("multicall", [encoded]);
    return [];
  }

  /**
   * @internal
   *
   * @returns - True if the batch has been created, false otherwise.
   */
  public async canCreateBatch(): Promise<boolean> {
    return (await this.readOnlyContract.nextTokenId()).eq(0);
  }

  public async isTransferRestricted(): Promise<boolean> {
    return this.readOnlyContract.transfersRestricted();
  }

  public async setRestrictedTransfer(
    restricted = false,
  ): Promise<TransactionReceipt> {
    await this.onlyRoles(["admin"], await this.getSignerAddress());
    return await this.sendTransaction("setRestrictedTransfer", [restricted]);
  }
}
// This is a deprecated class, DropV1, see above<|MERGE_RESOLUTION|>--- conflicted
+++ resolved
@@ -409,11 +409,7 @@
    * @example
    * ```javascript
    * // Address of the wallet to check NFT balance
-<<<<<<< HEAD
-   * const address = "{{wallet_address}}"";
-=======
    * const address = "{{wallet_address}}";
->>>>>>> 498dc272
    *
    * const balance = await module.balanceOf(address);
    * console.log(balance);
