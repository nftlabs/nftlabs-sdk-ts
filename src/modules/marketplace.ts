--- conflicted
+++ resolved
@@ -1086,7 +1086,6 @@
     }
   }
 
-<<<<<<< HEAD
   public async getAllListings(
     filter?: MarketplaceFilter,
   ): Promise<(AuctionListing | DirectListing)[]> {
@@ -1125,25 +1124,6 @@
         }
       }
     }
-
-=======
-  /**
-   * Get Listings
-   *
-   * @remarks Get all listings in the marketplace.
-   *
-   * @example
-   * ```javascript
-   * // Get all listings
-   * const listings = await module.getAllListings();
-   * console.log(listings);
-   *
-   * // Get only the active listings
-   * const activeListings = listings.filter((listing) => listing.quantity > 0);
-   * ```
-   */
-  public async getAllListings(): Promise<(AuctionListing | DirectListing)[]> {
->>>>>>> f333044b
     const listings = await Promise.all(
       rawListings.map(async (i) => {
         let listing;
