--- conflicted
+++ resolved
@@ -27,34 +27,15 @@
   .union([z.string(), z.number(), z.bigint(), z.instanceof(BigNumber)])
   .transform((arg) => BigNumber.from(arg));
 
-<<<<<<< HEAD
+
+export const BigNumberishSchema = BigNumberSchema.transform((arg) =>
+  arg.toString(),
+);
+
 export const BasisPointsSchema = z
   .number()
   .max(10_000, "Cannot exeed 100%")
   .min(0, "Cannot be below 0%");
-=======
-export const BigNumberishSchema = BigNumberSchema.transform((arg) =>
-  arg.toString(),
-);
-
-export const BasisPointsSchema = z.number().superRefine((bn, ctx) => {
-  if (bn > 10000) {
-    ctx.addIssue({
-      code: z.ZodIssueCode.too_big,
-      maximum: 10000,
-      inclusive: true,
-      type: "number",
-    });
-  } else if (bn < 0) {
-    ctx.addIssue({
-      code: z.ZodIssueCode.too_small,
-      minimum: 0,
-      inclusive: true,
-      type: "number",
-    });
-  }
-});
->>>>>>> 0f83745a
 
 export const JsonLiteral = z.union([
   z.string(),
