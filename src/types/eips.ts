--- conflicted
+++ resolved
@@ -1,10 +1,7 @@
 import {
-<<<<<<< HEAD
   Drop,
-=======
   DelayedReveal,
   DropERC721,
->>>>>>> 135c58f5
   IERC1155,
   IERC1155Metadata,
   IERC1155Supply,
@@ -18,12 +15,9 @@
 export type BaseERC20 = IERC20 & IERC20Metadata;
 export type BaseERC721 = IERC721 & IERC721Metadata;
 export type BaseERC1155 = IERC1155 & IERC1155Metadata & IERC1155Supply;
-<<<<<<< HEAD
 // TODO: Update with new drop contract dependency structure
 export type BaseDropERC721 = BaseERC721 & Drop & LazyMintERC721;
-=======
 export type BaseDelayedRevealERC721 = BaseERC721 &
   DelayedReveal &
   LazyMintERC721 &
-  DropERC721;
->>>>>>> 135c58f5
+  DropERC721;