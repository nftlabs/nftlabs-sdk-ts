--- conflicted
+++ resolved
@@ -1,13 +1,9 @@
+import { WETH9__factory } from "@3rdweb/contracts";
 import { SignerWithAddress } from "@nomiclabs/hardhat-ethers/signers";
 import { ethers } from "ethers";
 import { ethers as hardhatEthers } from "hardhat";
 import { AppModule, ThirdwebSDK } from "../src";
 import { deployRegistry } from "./setup/deployRegistry";
-<<<<<<< HEAD
-import { ethers as hardhatEthers } from "hardhat";
-import { WETH9__factory } from "@3rdweb/contracts";
-=======
->>>>>>> 6f7235ef
 
 const RPC_URL = "http://localhost:8545";
 
