--- conflicted
+++ resolved
@@ -9,12 +9,7 @@
   VoteERC20__factory,
 } from "contracts";
 import { SignerWithAddress } from "@nomiclabs/hardhat-ethers/signers";
-<<<<<<< HEAD
-import { uploadContractMetadata } from "./publisher.test";
-import { ChainId, IpfsStorage, ThirdwebSDK } from "../src";
-=======
-import { ThirdwebSDK } from "../src";
->>>>>>> 6d146cf3
+import { ChainId, ThirdwebSDK } from "../src";
 import { ethers } from "ethers";
 
 require("./before-setup");
@@ -35,16 +30,10 @@
 
   before(async () => {
     [adminWallet, samWallet, bobWallet] = signers;
-<<<<<<< HEAD
     sdk = ThirdwebSDK.fromSigner(adminWallet, ChainId.Hardhat);
-    storage = new IpfsStorage();
-    simpleContractUri = await uploadContractMetadata("Greeter", storage);
-=======
-    sdk = new ThirdwebSDK(adminWallet);
     simpleContractUri =
       "ipfs://QmNPcYsXDAZvQZXCG73WSjdiwffZkNkoJYwrDDtcgM142A/0";
     // if we update the test data - await uploadContractMetadata("Greeter", storage);
->>>>>>> 6d146cf3
   });
 
   beforeEach(async () => {
