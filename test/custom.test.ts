--- conflicted
+++ resolved
@@ -2,11 +2,7 @@
 import { expect } from "chai";
 import invariant from "tiny-invariant";
 import {
-<<<<<<< HEAD
-  DropERC721__factory,
-=======
   SignatureDrop__factory,
->>>>>>> 135c58f5
   TokenERC1155__factory,
   TokenERC20__factory,
   TokenERC721__factory,
@@ -25,7 +21,7 @@
   let nftContractAddress: string;
   let tokenContractAddress: string;
   let editionContractAddress: string;
-  let dropContractAddress: string;
+  let sigDropContractAddress: string;
   let adminWallet: SignerWithAddress,
     samWallet: SignerWithAddress,
     bobWallet: SignerWithAddress;
@@ -77,8 +73,8 @@
       platform_fee_basis_points: 10,
       platform_fee_recipient: adminWallet.address,
     });
-    dropContractAddress = await sdk.deployer.deployNFTDrop({
-      name: "nftdrop",
+    sigDropContractAddress = await sdk.deployer.deploySignatureDrop({
+      name: "sigdrop",
       primary_sale_recipient: adminWallet.address,
     });
   });
