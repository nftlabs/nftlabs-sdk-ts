import { ethers, Wallet } from "ethers";
import { sdk, signers } from "./before-setup";
import { EventType } from "../src/constants/events";
import { expect } from "chai";
<<<<<<< HEAD
import { ChainId, ContractEvent, NFTDrop, ThirdwebSDK } from "../src";
=======
import { ContractEvent, NFTDrop, ThirdwebSDK, NFTCollection } from "../src";
>>>>>>> 6d146cf3
import { AddressZero } from "@ethersproject/constants";
import { SignerWithAddress } from "@nomiclabs/hardhat-ethers/signers";

global.fetch = require("cross-fetch");

describe("Events", async () => {
  let dropContract: NFTDrop;
  let nftContract: NFTCollection;
  let adminWallet: SignerWithAddress,
    samWallet: SignerWithAddress,
    bobWallet: SignerWithAddress;

  before(() => {
    [adminWallet, samWallet, bobWallet] = signers;
  });

  beforeEach(async () => {
    dropContract = sdk.getNFTDrop(
      await sdk.deployer.deployBuiltInContract(NFTDrop.contractType, {
        name: `Testing drop from SDK`,
        description: "Test contract from tests",
        image:
          "https://pbs.twimg.com/profile_images/1433508973215367176/XBCfBn3g_400x400.jpg",
        primary_sale_recipient: AddressZero,
        seller_fee_basis_points: 500,
        fee_recipient: AddressZero,
        platform_fee_basis_points: 10,
        platform_fee_recipient: AddressZero,
      }),
    );

    nftContract = sdk.getNFTCollection(
      await sdk.deployer.deployBuiltInContract(NFTCollection.contractType, {
        name: "NFT Contract",
        description: "Test NFT contract from tests",
        image:
          "https://pbs.twimg.com/profile_images/1433508973215367176/XBCfBn3g_400x400.jpg",
        primary_sale_recipient: AddressZero,
        seller_fee_basis_points: 1000,
        fee_recipient: AddressZero,
        platform_fee_basis_points: 10,
        platform_fee_recipient: AddressZero,
      }),
    );
  });

  it("should emit Transaction events", async () => {
    let txStatus = "";
    dropContract.events.addTransactionListener((event) => {
      if (!txStatus) {
        expect(event.status).to.eq("submitted");
      } else if (txStatus === "submitted") {
        expect(event.status).to.eq("completed");
      }
      txStatus = event.status;
    });
    await dropContract.setApprovalForAll(ethers.constants.AddressZero, true);
    dropContract.events.removeAllListeners();
  });

  it("should emit Contract events", async () => {
    const events: ContractEvent[] = [];
    dropContract.events.listenToAllEvents((event) => {
      events.push(event);
    });
    await dropContract.createBatch([
      {
        name: "1",
      },
      {
        name: "2",
      },
    ]);
    await new Promise((resolve) => setTimeout(resolve, 5000));
    dropContract.events.removeAllListeners();
    expect(events.length).to.be.gt(0);
    expect(events.map((e) => e.eventName)).to.include("TokensLazyMinted");
  });

  // TODO
  it.skip("should emit Signature events", async () => {
    const RPC_URL = "https://rpc-mumbai.maticvigil.com/";
    const provider = ethers.getDefaultProvider(RPC_URL);
    const wallet = Wallet.createRandom().connect(provider);
    const esdk = ThirdwebSDK.fromSigner(wallet, ChainId.Hardhat, {
      gasless: {
        openzeppelin: {
          relayerUrl: "https://google.com", // TODO test relayer url?
        },
      },
    });
    sdk.on(EventType.Transaction, (event) => {
      console.log(event);
    });
    sdk.on(EventType.Signature, (event) => {
      console.log(event);
    });
    await esdk
      .getNFTDrop(dropContract.getAddress())
      .setApprovalForAll(ethers.constants.AddressZero, true);
  });

  it("should return single event", async () => {
    await nftContract.mintToSelf({
      name: "Test1",
    });

    const events = await nftContract.events.getEvents("TokensMinted");
    expect(events.length).to.be.equal(1);
  });

  it("should return multiple events", async () => {
    await nftContract.mintToSelf({
      name: "Test1",
    });

    await nftContract.transfer(samWallet.address, 0);

    const events = await nftContract.events.getAllEvents();
    expect(events.filter((e) => e.eventName === "Transfer").length).to.be.equal(
      2,
    );
    expect(
      events.filter((e) => e.eventName === "TokensMinted").length,
    ).to.be.equal(1);
  });
});<|MERGE_RESOLUTION|>--- conflicted
+++ resolved
@@ -2,11 +2,13 @@
 import { sdk, signers } from "./before-setup";
 import { EventType } from "../src/constants/events";
 import { expect } from "chai";
-<<<<<<< HEAD
-import { ChainId, ContractEvent, NFTDrop, ThirdwebSDK } from "../src";
-=======
-import { ContractEvent, NFTDrop, ThirdwebSDK, NFTCollection } from "../src";
->>>>>>> 6d146cf3
+import {
+  ContractEvent,
+  NFTDrop,
+  ThirdwebSDK,
+  NFTCollection,
+  ChainId,
+} from "../src";
 import { AddressZero } from "@ethersproject/constants";
 import { SignerWithAddress } from "@nomiclabs/hardhat-ethers/signers";
 
