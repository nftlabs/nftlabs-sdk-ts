import { readFile, readFileSync } from "fs";
import { ipfsGatewayUrl, sdk } from "./before-setup";

import { assert, expect } from "chai";
import { BufferOrStringWithName } from "../src/types/BufferOrStringWithName";
import {
  DuplicateFileNameError,
  EventType,
  FileOrBuffer,
  IpfsStorage,
  NFTMetadataInput,
  UploadProgressEvent,
} from "../src";
import {
  extractConstructorParams,
  fetchContractMetadata,
} from "../src/common/feature-detection";

global.fetch = require("cross-fetch");

describe("IPFS Uploads", async () => {
  const storage: IpfsStorage = new IpfsStorage(ipfsGatewayUrl);

  async function getFile(upload: string): Promise<Response> {
    const response = await fetch(
      `${ipfsGatewayUrl}${upload.replace("ipfs://", "")}`,
    )
      .then(async (res) => {
        return res;
      })
      .catch((e) => {
        assert.fail(e);
      });
    return response;
  }

  describe("SDK storage interface", async () => {
    it("Should single upload and fetch", async () => {
      const {
        uris: [uri],
      } = await sdk.storage.upload({
        name: "Test Name",
        description: "Test Description",
      });

      const data = await sdk.storage.fetch(uri);

      expect(data.name).to.equal("Test Name");
      expect(data.description).to.equal("Test Description");
    });

    it("Should batch upload and fetch", async () => {
      const { uris } = await sdk.storage.upload([
        {
          name: "Test Name 1",
          description: "Test Description 1",
        },
        {
          name: "Test Name 2",
          description: "Test Description 2",
        },
      ]);

      const data1 = await sdk.storage.fetch(uris[0]);
      const data2 = await sdk.storage.fetch(uris[1]);

      expect(data1.name).to.equal("Test Name 1");
      expect(data1.description).to.equal("Test Description 1");

      expect(data2.name).to.equal("Test Name 2");
      expect(data2.description).to.equal("Test Description 2");
    });
  });

  describe("Custom contract metadata", async () => {
    it("Should extract constructor params", async () => {
      const params = await extractConstructorParams(
        "ipfs://QmbLjvQqCVhjsvGxh9u2pv89sg8g7psTscZJ9spNyHn9GH/0",
        storage,
      );
      expect(params[0].type === "bytes32");
      expect(params[0].name === "uri");
      expect(params[1].type === "uint256");
      expect(params[1].name === "someId");
    });

<<<<<<< HEAD
=======
    it("Should parse abi and bytecode", async () => {
      const metadata = await fetchContractMetadata(
        "ipfs://QmbLjvQqCVhjsvGxh9u2pv89sg8g7psTscZJ9spNyHn9GH/0",
        storage,
      );
    });
  });

  it("should upload null metadata", async () => {
    try {
      const metadata = JSON.parse(readFileSync("test/metadata.json", "utf8"));
      const upload = await storage.uploadMetadataBatch([metadata]);
      assert.isTrue(upload.uris.length > 0);
    } catch (err) {
      assert.fail(err as string);
    }
  });

  it.skip("should expose upload progress", async () => {
    let updates = 0;
    await storage.uploadBatch(
      [
        readFileSync("test/images/0.jpg"),
        readFileSync("test/images/1.jpg"),
        readFileSync("test/test.mp4"),
      ],
      undefined,
      undefined,
      undefined,
      {
        onProgress: () => {
          updates += 1;
        },
      },
    );

    expect(updates).to.be.greaterThan(0);
  });

>>>>>>> 8540d1df
  it("should upload a file through any property, even when it is in an object nested inside another object", async () => {
    try {
      const upload = await storage.uploadMetadata({
        name: "test",
        image: readFileSync("test/3510820011_4f558b6dea_b.jpg"),
        test: {
          test: {
            image: readFileSync("test/3510820011_4f558b6dea_b.jpg"),
          },
        },
      });
      const data = await (await getFile(upload)).json();
      const uploadTest = (await getFile(data.test.test.image)).headers
        ?.get("content-type")
        ?.toString();

      assert.equal(uploadTest, "image/jpeg");
    } catch (err) {
      assert.fail(err as string);
    }
  });

  it("should not upload the string to IPFS", async () => {
    const upload = await storage.uploadMetadata({
      image:
        "ipfs://QmZsU8nTTexTxPzCKZKqo3Ntf5cUiWMRahoLmtpimeaCiT/face_parts/Asset%20331.svg",
    });
    assert.equal(
      upload,
      "ipfs://QmYKJLPfwKduSfWgdLLt49SE6LvzkGzxeYMCkhXWbpJam7/0",
    );
  });

  it("should upload an MP4 file when passed in the animation_url property", async () => {
    const upload = await storage.uploadMetadata({
      animation_url: readFileSync("test/test.mp4"),
    });
    assert.equal(
      upload,
      "ipfs://QmbaNzUcv7KPgdwq9u2qegcptktpUK6CdRZF72eSjSa6iJ/0",
    );
  });

  it("should upload an media file and resolve to gateway URL when fetching it", async () => {
    const upload = await storage.uploadMetadata({
      animation_url: readFileSync("test/test.mp4"),
    });
    assert.equal(
      upload,
      "ipfs://QmbaNzUcv7KPgdwq9u2qegcptktpUK6CdRZF72eSjSa6iJ/0",
    );
    const meta = await storage.get(upload);
    assert.equal(
      meta.animation_url,
      `${ipfsGatewayUrl}QmUphf8LnNGdFwBevnxNkq8dxcZ4qxzzPjoNMDkSQfECKM/0`,
    );
  });

  it("should upload many objects correctly", async () => {
    const sampleObjects: { id: number; description: string; prop: string }[] = [
      {
        id: 0,
        description: "test 0",
        prop: "123",
      },
      {
        id: 1,
        description: "test 1",
        prop: "321",
      },
    ];
    const serialized = sampleObjects.map((o) => Buffer.from(JSON.stringify(o)));
    const { baseUri: cid } = await storage.uploadBatch(serialized);
    for (const object of sampleObjects) {
      const parsed = await storage.get(`${cid}${object.id}`);
      assert.equal(parsed.description, object.description);
      assert.equal(parsed.id, object.id);
    }
  });

  it("should upload many Buffers correctly", async () => {
    const sampleObjects: Buffer[] = [
      readFileSync("test/test.mp4"),
      readFileSync("test/test.mp4"),
    ];
    const cid = await storage.uploadBatch(sampleObjects);
  });

  it("should upload files with filenames correctly", async () => {
    const sampleObjects: BufferOrStringWithName[] = [
      {
        data: readFileSync("test/test.mp4"),
        name: "test2.mp4",
      },
      { data: readFileSync("test/test.mp4"), name: "test3.mp4" },
      {
        data: readFileSync("test/3510820011_4f558b6dea_b.jpg"),
        name: "test.jpeg",
      },
    ];
    const { baseUri: cid } = await storage.uploadBatch(sampleObjects);
    assert(
      (await getFile(`${cid}test.jpeg`)).headers
        ?.get("content-type")
        ?.toString() === "image/jpeg",
      `${cid}`,
    );
  });

  it("should upload files according to passed start file number", async () => {
    const sampleObjects: FileOrBuffer[] = [
      readFileSync("test/test.mp4"),
      readFileSync("test/3510820011_4f558b6dea_b.jpg"),
    ];
    const { baseUri: cid } = await storage.uploadBatch(sampleObjects, 1);
    assert(
      (await getFile(`${cid}2`)).headers?.get("content-type")?.toString() ===
        "image/jpeg",
      `${cid}`,
    );
  });
  it("should upload files according to start file number as 0", async () => {
    const sampleObjects = [
      readFileSync("test/3510820011_4f558b6dea_b.jpg"),
      readFileSync("test/test.mp4"),
    ];
    const { baseUri: cid } = await storage.uploadBatch(sampleObjects);
    assert(
      (await getFile(`${cid}0`)).headers?.get("content-type")?.toString() ===
        "image/jpeg",
      `${cid}`,
    );
  });
  it("should upload properties recursively in batch", async () => {
    const sampleObjects: any[] = [
      {
        name: "test 0",
        image: readFileSync("test/test.mp4"),
      },
      {
        name: "test 1",
        image: readFileSync("test/images/1.jpg"),
        properties: {
          image: readFileSync("test/images/2.jpg"),
        },
      },
      {
        name: "test 2",
        image: readFileSync("test/images/3.jpg"),
        properties: {
          image: readFileSync("test/images/4.jpg"),
          test: {
            image: readFileSync("test/images/5.jpg"),
          },
        },
      },
    ];
    const { baseUri, uris } = await storage.uploadMetadataBatch(sampleObjects);
    assert(baseUri.startsWith("ipfs://") && baseUri.endsWith("/"));
    assert(uris.length === sampleObjects.length);
    const [metadata1, metadata2, metadata3] = await Promise.all(
      (
        await Promise.all(uris.map((m) => getFile(m)))
      ).map((m: any) => m.json()),
    );
    assert(
      metadata1.image ===
        "ipfs://QmTpv5cWy677mgABsgJgwZ6pe2bEpSWQTvcCb8Hmj3ac8E/0",
    );
    assert(
      metadata2.image ===
        "ipfs://QmTpv5cWy677mgABsgJgwZ6pe2bEpSWQTvcCb8Hmj3ac8E/1",
    );
    assert(
      metadata3.image ===
        "ipfs://QmTpv5cWy677mgABsgJgwZ6pe2bEpSWQTvcCb8Hmj3ac8E/3",
    );
  });

  it("should upload properties in right order", async () => {
    const sampleObjects: NFTMetadataInput[] = [];
    for (let i = 0; i < 30; i++) {
      const nft: NFTMetadataInput = {
        name: `${i}`,
        image: readFileSync(`test/images/${i % 5}.jpg`),
      };
      sampleObjects.push(nft);
    }
    const { baseUri, uris } = await storage.uploadMetadataBatch(sampleObjects);
    assert(baseUri.startsWith("ipfs://") && baseUri.endsWith("/"));
    assert(uris.length === sampleObjects.length);
    const metadatas = await Promise.all(
      uris.map(async (m) => await storage.get(m)),
    );
    for (let i = 0; i < metadatas.length; i++) {
      const expected = sampleObjects[i];
      const downloaded = metadatas[i];
      expect(downloaded.name).to.be.eq(expected.name);
      expect(downloaded.image.endsWith(`${i}`)).to.eq(true);
    }
  });

  it("should upload properly with same file names but one with capitalized letters", async () => {
    const sampleObjects: BufferOrStringWithName[] = [
      {
        data: readFileSync("test/test.mp4"),
        name: "test",
      },
      {
        data: readFileSync("test/3510820011_4f558b6dea_b.jpg"),
        name: "TEST",
      },
    ];
    const { baseUri: cid } = await storage.uploadBatch(sampleObjects);
    assert(
      (await getFile(`${cid}TEST`)).headers?.get("content-type")?.toString() ===
        "image/jpeg",
      `${cid}`,
    );
  });

  it("should throw an error when trying to upload two files with the same name", async () => {
    const sampleObjects: BufferOrStringWithName[] = [
      {
        data: readFileSync("test/test.mp4"),
        name: "test",
      },
      {
        data: readFileSync("test/3510820011_4f558b6dea_b.jpg"),
        name: "test",
      },
    ];
    try {
      await storage.uploadBatch(sampleObjects);
      assert.fail("should throw an error");
    } catch (e) {
      if (!(e instanceof DuplicateFileNameError)) {
        throw e;
      }
    }
  });

  it("bulk upload", async () => {
    const sampleObjects: BufferOrStringWithName[] = [
      {
        data: readFileSync("test/test.mp4"),
        name: "test",
      },
      {
        data: readFileSync("test/3510820011_4f558b6dea_b.jpg"),
        name: "test",
      },
    ];
    try {
      await storage.uploadBatch(sampleObjects);
      assert.fail("should throw an error");
    } catch (e) {
      if (!(e instanceof DuplicateFileNameError)) {
        throw e;
      }
    }
  });
});<|MERGE_RESOLUTION|>--- conflicted
+++ resolved
@@ -84,16 +84,6 @@
       expect(params[1].name === "someId");
     });
 
-<<<<<<< HEAD
-=======
-    it("Should parse abi and bytecode", async () => {
-      const metadata = await fetchContractMetadata(
-        "ipfs://QmbLjvQqCVhjsvGxh9u2pv89sg8g7psTscZJ9spNyHn9GH/0",
-        storage,
-      );
-    });
-  });
-
   it("should upload null metadata", async () => {
     try {
       const metadata = JSON.parse(readFileSync("test/metadata.json", "utf8"));
@@ -125,7 +115,6 @@
     expect(updates).to.be.greaterThan(0);
   });
 
->>>>>>> 8540d1df
   it("should upload a file through any property, even when it is in an object nested inside another object", async () => {
     try {
       const upload = await storage.uploadMetadata({
