import { sdk, signers, storage } from "./before-setup";
import { readFileSync } from "fs";
import { expect } from "chai";
import { isFeatureEnabled, ThirdwebSDK } from "../src";
import { SignerWithAddress } from "@nomiclabs/hardhat-ethers/signers";
import invariant from "tiny-invariant";
import { DropERC721__factory, TokenERC721__factory } from "../lib";

global.fetch = require("cross-fetch");

export const uploadContractMetadata = async (filename) => {
  const greeterJson = JSON.parse(readFileSync(filename, "utf-8"));
  const abi = greeterJson.abi;
  const bytecode = greeterJson.bytecode;
  const abiUri = await storage.uploadMetadata(abi);
  const bytecodeUri = await storage.upload(bytecode);
  const contractData = {
    name: greeterJson.contractName,
    abiUri,
    bytecodeUri,
  };
  return await storage.uploadMetadata(contractData);
};

describe("Publishing", async () => {
  let simpleContractUri: string;
  let contructorParamsContractUri: string;
  let adminWallet: SignerWithAddress;
  let samWallet: SignerWithAddress;
  let bobWallet: SignerWithAddress;

  before("Upload abis", async () => {
    [adminWallet, samWallet, bobWallet] = signers;
    simpleContractUri = await uploadContractMetadata("test/abis/greeter.json");
    contructorParamsContractUri = await uploadContractMetadata(
      "test/abis/constructor_params.json",
    );
  });

  beforeEach(async () => {
    sdk.updateSignerOrProvider(adminWallet);
  });

  it("should extract functions", async () => {
    const publisher = await sdk.getPublisher();
    const functions = await publisher.extractFunctions(simpleContractUri);
    expect(functions.length).gt(0);
  });

  it("should extract features", async () => {
    expect(
      isFeatureEnabled(TokenERC721__factory.abi, "ERC721Enumerable"),
    ).to.eq(true);
    expect(isFeatureEnabled(TokenERC721__factory.abi, "ERC721Mintable")).to.eq(
      true,
    );
    expect(
      isFeatureEnabled(TokenERC721__factory.abi, "ERC721BatchMintable"),
    ).to.eq(true);

    // Drop
    expect(isFeatureEnabled(DropERC721__factory.abi, "ERC721Enumerable")).to.eq(
      true,
    );
    expect(isFeatureEnabled(DropERC721__factory.abi, "ERC721Supply")).to.eq(
      true,
    );
    expect(isFeatureEnabled(DropERC721__factory.abi, "ERC721Mintable")).to.eq(
      false,
    );
  });

  it("should publish simple greeter contract", async () => {
    const publisher = await sdk.getPublisher();
    const tx = await publisher.publish(simpleContractUri);
    const contract = await tx.data();
    const deployedAddr = await publisher.deployPublishedContract(
      adminWallet.address,
      contract.id,
      [],
      {
        name: "CustomContract",
      },
    );
    expect(deployedAddr.length).to.be.gt(0);
    const all = await publisher.getAll(adminWallet.address);
    expect(all.length).to.be.eq(1);
    // fetch metadata back
    const c = await sdk.getContract(deployedAddr);
    const meta = await c.metadata.get();
    expect(meta.name).to.eq("CustomContract");
  });

  it("should publish multiple versions", async () => {
    sdk.updateSignerOrProvider(samWallet);
    const publisher = await sdk.getPublisher();
    let id = "";
    for (let i = 0; i < 5; i++) {
      const tx = await publisher.publish(simpleContractUri);
      id = (await tx.data()).id;
    }
    const all = await publisher.getAll(samWallet.address);
    const versions = await publisher.getAllVersions(samWallet.address, id);
    expect(all.length).to.be.eq(1);
    expect(versions.length).to.be.eq(5);
    expect(all[all.length - 1] === versions[versions.length - 1]);
  });

  it("should publish constructor params contract", async () => {
    sdk.updateSignerOrProvider(bobWallet);
    const publisher = await sdk.getPublisher();
    const tx = await publisher.publish(contructorParamsContractUri);
    const contract = await tx.data();
    const deployedAddr = await publisher.deployPublishedContract(
      bobWallet.address,
      contract.id,
      [
        adminWallet.address,
        "someUri",
        12345,
        [adminWallet.address, samWallet.address],
        [12, 23, 45],
      ],
    );
    expect(deployedAddr.length).to.be.gt(0);
    const all = await publisher.getAll(bobWallet.address);
    expect(all.length).to.be.eq(1);
  });

  it("should publish batch contracts", async () => {
    const publisher = await sdk.getPublisher();
    const tx = await publisher.publishBatch([
      simpleContractUri,
      contructorParamsContractUri,
    ]);
    expect(tx.length).to.eq(2);
    expect((await tx[0].data()).id).to.eq("Greeter");
    expect((await tx[1].data()).id).to.eq("ConstructorParams");
  });

  it("SimpleAzuki enumerable", async () => {
    const realSDK = new ThirdwebSDK(adminWallet);
    const pub = await realSDK.getPublisher();
    const ipfsUri = "ipfs://QmNbWt7MVX1VmbXyexMyGM3LVy4g3fr2aBCLPP9JQ7mHxB/0";
    const tx = await pub.publish(ipfsUri);
    const contract = await tx.data();
    const deployedAddr = await pub.deployPublishedContract(
      adminWallet.address,
      contract.id,
      [],
    );
    const c = await realSDK.getContract(deployedAddr);
    invariant(c.nft, "no nft detected");
    invariant(c.nft.query, "no nft query detected");
    const all = await c.nft.query.all();
    expect(all.length).to.eq(0);
  });

  it("AzukiWithMinting mintable", async () => {
    const realSDK = new ThirdwebSDK(adminWallet);
    const pub = await realSDK.getPublisher();
    const ipfsUri = "ipfs://QmNbWt7MVX1VmbXyexMyGM3LVy4g3fr2aBCLPP9JQ7mHxB/1";
    const tx = await pub.publish(ipfsUri);
    const contract = await tx.data();
    const deployedAddr = await pub.deployPublishedContract(
      adminWallet.address,
      contract.id,
      [10, "bar"],
    );
    const c = await realSDK.getContract(deployedAddr);
    invariant(c.nft, "no nft detected");
    invariant(c.nft.mint, "no minter detected");
    const tx2 = await c.nft.mint.to(adminWallet.address, {
      name: "cool nft",
    });
    invariant(c.nft, "no nft detected");
    const nft = await c.nft.get(tx2.id);
    expect(nft.metadata.name).to.eq("cool nft");
    invariant(c.nft.query, "no nft query detected");
    const all = await c.nft.query.all();
    expect(all.length).to.eq(1);
  });
<<<<<<< HEAD
=======

  it("Solc raw bytecode", async () => {
    const realSDK = new ThirdwebSDK(adminWallet);
    const pub = await realSDK.getPublisher();
    const ipfsUri = "ipfs://QmVtCnHePncGSaMqUALd6bHMBhb9Xw3k5FES2fWRoeiHAt/0";
    const deployedAddr = await pub.deployContract(ipfsUri, []);
    const c = await realSDK.getContract(deployedAddr);
    await c.functions.increment();
    const n = await c.functions.number();
    expect(n.toNumber()).to.eq(2);
  });

  it("array constructor param passed as string", async () => {
    const realSDK = new ThirdwebSDK(adminWallet);
    const pub = await realSDK.getPublisher();
    const ipfsUri = "ipfs://Qmdo7CBVn8TgRbPxtFMCPqZVH8ptv7Wb2Xmcy6kSLboUYA/2";
    const deployedAddr = await pub.deployContract(ipfsUri, [
      `["adminWallet.address", "samWallet.address"]`,
    ]);
    const c = await realSDK.getContract(deployedAddr);
    const r = await c.functions.candidateCount();
    expect(r.toNumber()).to.eq(2);
  });
>>>>>>> 79d199dc
});<|MERGE_RESOLUTION|>--- conflicted
+++ resolved
@@ -180,30 +180,4 @@
     const all = await c.nft.query.all();
     expect(all.length).to.eq(1);
   });
-<<<<<<< HEAD
-=======
-
-  it("Solc raw bytecode", async () => {
-    const realSDK = new ThirdwebSDK(adminWallet);
-    const pub = await realSDK.getPublisher();
-    const ipfsUri = "ipfs://QmVtCnHePncGSaMqUALd6bHMBhb9Xw3k5FES2fWRoeiHAt/0";
-    const deployedAddr = await pub.deployContract(ipfsUri, []);
-    const c = await realSDK.getContract(deployedAddr);
-    await c.functions.increment();
-    const n = await c.functions.number();
-    expect(n.toNumber()).to.eq(2);
-  });
-
-  it("array constructor param passed as string", async () => {
-    const realSDK = new ThirdwebSDK(adminWallet);
-    const pub = await realSDK.getPublisher();
-    const ipfsUri = "ipfs://Qmdo7CBVn8TgRbPxtFMCPqZVH8ptv7Wb2Xmcy6kSLboUYA/2";
-    const deployedAddr = await pub.deployContract(ipfsUri, [
-      `["adminWallet.address", "samWallet.address"]`,
-    ]);
-    const c = await realSDK.getContract(deployedAddr);
-    const r = await c.functions.candidateCount();
-    expect(r.toNumber()).to.eq(2);
-  });
->>>>>>> 79d199dc
 });