<<<<<<< HEAD
import * as chai from "chai";
import { AppModule, NFTModule, RolesMap, ThirdwebSDK } from "../src/index";
import { ethers } from "ethers";
=======
import { SignerWithAddress } from "@nomiclabs/hardhat-ethers/signers";
import { RolesMap } from "../src/index";
import { appModule, sdk, signers } from "./before.test";

import { expect, assert } from "chai";
>>>>>>> 63855420

global.fetch = require("node-fetch");

const RPC_URL = "https://matic-mumbai.chainstacklabs.com";

<<<<<<< HEAD
describe("Role Management", async () => {
  let sdk: ThirdwebSDK;
  let appModule: AppModule;
  let nftModule: NFTModule;

  beforeEach(async () => {
    sdk = new ThirdwebSDK(
      new ethers.Wallet(
        process.env.PKEY,
        ethers.getDefaultProvider("https://rpc-mumbai.maticvigil.com"),
      ),
      {
        ipfsGatewayUrl: "https://ipfs.io/ipfs/",
      },
    );

    /**
     * This contract address *should* exist forever on mumbai
     * It contains some test data with burned tokens and some tokens owned by
     * the test address starting with 0xE79
     */
    appModule = sdk.getAppModule("0xA47220197e8c7F7ec462989Ca992b706747B77A8");
    nftModule = sdk.getNFTModule("0x364A9b8f4382bB583C3833E484A44f7A189312a7");
=======
describe("Roles Module", async () => {
  let adminWallet: SignerWithAddress,
    samWallet: SignerWithAddress,
    bobWallet: SignerWithAddress;

  before(() => {
    [adminWallet, samWallet, bobWallet] = signers;
  });

  beforeEach(async () => {
    sdk.setProviderOrSigner(adminWallet);
>>>>>>> 63855420
  });

  it("should return all assigned roles", async () => {
    /**
     * This wallet owns only one token in the collection (that contains 6 tokens)
     */
    const roles = await appModule.getRoleMembers(RolesMap["admin"]);
    assert.include(
      roles,
      adminWallet.address,
      "The app module should have a default admin",
    );
  });

  /**
   * Add multiple roles - 0xf16851cb58F3b3881e6bdAD21f57144E9aCf602E gets pauser and transfer
   *
   * Remove multiple roles - 0x553C5E856801b5876e80D32a192086b2035286C1 is revoked from pauser and transfer
   *
   * Replace all roles - for minter, 0x553C5E856801b5876e80D32a192086b2035286C1 is removed and 0xE79ee09bD47F4F5381dbbACaCff2040f2FbC5803 is added
   *
   */

  it("should override current roles in the contract", async () => {
    await nftModule.setAllRoleMembers({
      admin: ["0xE79ee09bD47F4F5381dbbACaCff2040f2FbC5803"],
      minter: [
        "0x553C5E856801b5876e80D32a192086b2035286C1",
        "0xf16851cb58F3b3881e6bdAD21f57144E9aCf602E",
      ],
      pauser: ["0x553C5E856801b5876e80D32a192086b2035286C1"],
      transfer: ["0x553C5E856801b5876e80D32a192086b2035286C1"],
    });

    const newRoles = await nftModule.getAllRoleMembers();
    chai.assert.isTrue(
      newRoles.admin.length === 1 &&
        newRoles.admin.includes("0xE79ee09bD47F4F5381dbbACaCff2040f2FbC5803"),
    );
    chai.assert.isTrue(
      newRoles.minter.length === 2 &&
        newRoles.minter.includes(
          "0x553C5E856801b5876e80D32a192086b2035286C1",
        ) &&
        newRoles.minter.includes("0xf16851cb58F3b3881e6bdAD21f57144E9aCf602E"),
    );
    chai.assert.isTrue(
      newRoles.pauser.length === 1 &&
        newRoles.pauser.includes("0x553C5E856801b5876e80D32a192086b2035286C1"),
    );
    chai.assert.isTrue(
      newRoles.transfer.length === 1 &&
        newRoles.transfer.includes(
          "0x553C5E856801b5876e80D32a192086b2035286C1",
        ),
    );
  });

  it("Replace all roles - confirm that all roles were replaced (not just added)", async () => {
    await nftModule.setAllRoleMembers({
      admin: [
        "0xE79ee09bD47F4F5381dbbACaCff2040f2FbC5803",
        "0x553C5E856801b5876e80D32a192086b2035286C1",
      ],
      minter: [
        "0xf16851cb58F3b3881e6bdAD21f57144E9aCf602E",
        "0xE79ee09bD47F4F5381dbbACaCff2040f2FbC5803",
      ],
      pauser: ["0xf16851cb58F3b3881e6bdAD21f57144E9aCf602E"],
      transfer: ["0xf16851cb58F3b3881e6bdAD21f57144E9aCf602E"],
    });
    const newRoles = await nftModule.getAllRoleMembers();
    chai.assert.isTrue(
      newRoles.admin.length === 2 &&
        newRoles.admin.includes("0xE79ee09bD47F4F5381dbbACaCff2040f2FbC5803") &&
        newRoles.admin.includes("0x553C5E856801b5876e80D32a192086b2035286C1"),
    );
    chai.assert.isTrue(
      newRoles.minter.length === 2 &&
        newRoles.minter.includes(
          "0xf16851cb58F3b3881e6bdAD21f57144E9aCf602E",
        ) &&
        newRoles.minter.includes("0xE79ee09bD47F4F5381dbbACaCff2040f2FbC5803"),
    );
    chai.assert.isTrue(
      newRoles.pauser.length === 1 &&
        newRoles.pauser.includes("0xf16851cb58F3b3881e6bdAD21f57144E9aCf602E"),
    );
    chai.assert.isTrue(
      newRoles.transfer.length === 1 &&
        newRoles.transfer.includes(
          "0xf16851cb58F3b3881e6bdAD21f57144E9aCf602E",
        ),
    );
  });
});<|MERGE_RESOLUTION|>--- conflicted
+++ resolved
@@ -1,44 +1,15 @@
-<<<<<<< HEAD
-import * as chai from "chai";
-import { AppModule, NFTModule, RolesMap, ThirdwebSDK } from "../src/index";
-import { ethers } from "ethers";
-=======
+
 import { SignerWithAddress } from "@nomiclabs/hardhat-ethers/signers";
 import { RolesMap } from "../src/index";
-import { appModule, sdk, signers } from "./before.test";
+import { appModule, nftmodule, sdk, signers } from "./before.test";
 
 import { expect, assert } from "chai";
->>>>>>> 63855420
 
 global.fetch = require("node-fetch");
 
 const RPC_URL = "https://matic-mumbai.chainstacklabs.com";
 
-<<<<<<< HEAD
-describe("Role Management", async () => {
-  let sdk: ThirdwebSDK;
-  let appModule: AppModule;
-  let nftModule: NFTModule;
 
-  beforeEach(async () => {
-    sdk = new ThirdwebSDK(
-      new ethers.Wallet(
-        process.env.PKEY,
-        ethers.getDefaultProvider("https://rpc-mumbai.maticvigil.com"),
-      ),
-      {
-        ipfsGatewayUrl: "https://ipfs.io/ipfs/",
-      },
-    );
-
-    /**
-     * This contract address *should* exist forever on mumbai
-     * It contains some test data with burned tokens and some tokens owned by
-     * the test address starting with 0xE79
-     */
-    appModule = sdk.getAppModule("0xA47220197e8c7F7ec462989Ca992b706747B77A8");
-    nftModule = sdk.getNFTModule("0x364A9b8f4382bB583C3833E484A44f7A189312a7");
-=======
 describe("Roles Module", async () => {
   let adminWallet: SignerWithAddress,
     samWallet: SignerWithAddress,
@@ -50,7 +21,6 @@
 
   beforeEach(async () => {
     sdk.setProviderOrSigner(adminWallet);
->>>>>>> 63855420
   });
 
   it("should return all assigned roles", async () => {
