--- conflicted
+++ resolved
@@ -3,12 +3,9 @@
 import { JsonConvert } from "json2typescript";
 import { ClaimProof, Snapshot, ThirdwebSDK } from "../src/index";
 import chai = require("chai");
-<<<<<<< HEAD
 
 import { appModule, sdk, signers } from "./before.test";
 
-=======
->>>>>>> cb6a30c6
 // eslint-disable-next-line @typescript-eslint/no-var-requires
 const deepEqualInAnyOrder = require("deep-equal-in-any-order");
 
@@ -48,7 +45,7 @@
   it("should generate a valid merkle root from a list of addresses", async () => {
     assert.equal(
       merkleRoot,
-      "0x0254c7a9a0ab177ed354914766f6ee9b0c4a767067d774fd274749bdd6ff06f3",
+      "0xed194a7138dce33f7dfbcfa95492f4eb414fae6cf51e8994ad70d209579a609d",
     );
   });
 
