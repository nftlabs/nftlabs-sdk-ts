<<<<<<< HEAD
import { ethers } from "ethers";
import { CurrencyModule, ThirdwebSDK } from "../src/index";
import * as chai from "chai";
=======
import { SignerWithAddress } from "@nomiclabs/hardhat-ethers/signers";
import { CurrencyModule } from "../src";
import { appModule, sdk, signers } from "./before.test";
>>>>>>> b4b846b9

import { expect, assert } from "chai";

<<<<<<< HEAD
const RPC_URL = "rinkeby";
=======
global.fetch = require("node-fetch");
>>>>>>> b4b846b9

describe("Token Module", async () => {
  let currencyModule: CurrencyModule;

  let adminWallet: SignerWithAddress,
    samWallet: SignerWithAddress,
    bobWallet: SignerWithAddress;

<<<<<<< HEAD
    currencyModule = sdk.getCurrencyModule(
      "0xea0b55CF85A41c03daeA88f99B7DdEb6e18DBE94",
    );
=======
  before(() => {
    [adminWallet, samWallet, bobWallet] = signers;
  });

  beforeEach(async () => {
    sdk.setProviderOrSigner(adminWallet);
    currencyModule = await appModule.deployCurrencyModule({
      name: "Currency Module",
      symbol: "TEST",
    });
>>>>>>> b4b846b9
  });

  it.skip("should mint a batch of tokens to the correct wallets", async () => {
    const batch = [
      {
        address: bobWallet.address,
        toMint: 10,
      },
      {
        address: samWallet.address,
        toMint: 10,
      },
    ];

    await currencyModule.mintBatchTo(
      batch.map((x) => {
        return {
          address: x.address,
          amount: x.toMint,
        };
      }),
    );

    for (const b of batch) {
      const expectedBalance = 10;
      const actualBalance = (await currencyModule.balanceOf(b.address)).value;

      assert.equal(
        actualBalance,
        expectedBalance.toString(),
        `Wallet balance should increase by ${b.toMint}`,
      );
    }
  });
  it("Should parse events properly", async () => {
    const balance = parseInt((await currencyModule.balance()).value);
    await currencyModule.mint(10);
    const totest = await currencyModule.getAll();
    chai.assert.equal(
      totest["0xE79ee09bD47F4F5381dbbACaCff2040f2FbC5803"].toNumber(),
      balance + 10,
    );
  });
});<|MERGE_RESOLUTION|>--- conflicted
+++ resolved
@@ -1,20 +1,11 @@
-<<<<<<< HEAD
-import { ethers } from "ethers";
-import { CurrencyModule, ThirdwebSDK } from "../src/index";
 import * as chai from "chai";
-=======
 import { SignerWithAddress } from "@nomiclabs/hardhat-ethers/signers";
 import { CurrencyModule } from "../src";
 import { appModule, sdk, signers } from "./before.test";
->>>>>>> b4b846b9
 
 import { expect, assert } from "chai";
 
-<<<<<<< HEAD
-const RPC_URL = "rinkeby";
-=======
 global.fetch = require("node-fetch");
->>>>>>> b4b846b9
 
 describe("Token Module", async () => {
   let currencyModule: CurrencyModule;
@@ -23,11 +14,7 @@
     samWallet: SignerWithAddress,
     bobWallet: SignerWithAddress;
 
-<<<<<<< HEAD
-    currencyModule = sdk.getCurrencyModule(
-      "0xea0b55CF85A41c03daeA88f99B7DdEb6e18DBE94",
-    );
-=======
+
   before(() => {
     [adminWallet, samWallet, bobWallet] = signers;
   });
@@ -38,7 +25,6 @@
       name: "Currency Module",
       symbol: "TEST",
     });
->>>>>>> b4b846b9
   });
 
   it.skip("should mint a batch of tokens to the correct wallets", async () => {
