--- conflicted
+++ resolved
@@ -13,13 +13,9 @@
     minify: true,
     platform: "node",
     replaceNodeEnv: true,
-<<<<<<< HEAD
-    shims: true,
-=======
     // now required because not defaulted anymore
     shims: true,
     // use rollup for build to get smaller bundle sizes with tree shaking
->>>>>>> 6285b32b
     treeshake: true,
     globalName: "ThirdwebSDK",
     format: ["cjs", "esm"],
